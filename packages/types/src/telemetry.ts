import { z } from "zod"

import { providerNames } from "./provider-settings.js"
import { clineMessageSchema } from "./message.js"

/**
 * TelemetrySetting
 */

export const telemetrySettings = ["unset", "enabled", "disabled"] as const

export const telemetrySettingsSchema = z.enum(telemetrySettings)

export type TelemetrySetting = z.infer<typeof telemetrySettingsSchema>

/**
 * TelemetryEventName
 */

export enum TelemetryEventName {
	// kilocode_change start
	COMMIT_MSG_GENERATED = "Commit Message Generated",
	INLINE_ASSIST_QUICK_TASK = "Inline Assist Quick Task",
	INLINE_ASSIST_AUTO_TASK = "Inline Assist Auto Task",
	INLINE_ASSIST_ACCEPT_SUGGESTION = "Inline Assist Accept Suggestion",
	INLINE_ASSIST_REJECT_SUGGESTION = "Inline Assist Reject Suggestion",
	CHECKPOINT_FAILURE = "Checkpoint Failure",
	EXCESSIVE_RECURSION = "Excessive Recursion",
	NOTIFICATION_CLICKED = "Notification Clicked",
	WEBVIEW_MEMORY_USAGE = "Webview Memory Usage",
<<<<<<< HEAD
	FREE_MODELS_LINK_CLICKED = "Free Models Link Clicked",
=======
	SUGGESTION_BUTTON_CLICKED = "Suggestion Button Clicked",
>>>>>>> caf3dd7f
	// kilocode_change end

	TASK_CREATED = "Task Created",
	TASK_RESTARTED = "Task Reopened",
	TASK_COMPLETED = "Task Completed",
	TASK_MESSAGE = "Task Message",
	TASK_CONVERSATION_MESSAGE = "Conversation Message",
	LLM_COMPLETION = "LLM Completion",
	MODE_SWITCH = "Mode Switched",
	MODE_SELECTOR_OPENED = "Mode Selector Opened",
	TOOL_USED = "Tool Used",

	CHECKPOINT_CREATED = "Checkpoint Created",
	CHECKPOINT_RESTORED = "Checkpoint Restored",
	CHECKPOINT_DIFFED = "Checkpoint Diffed",

	TAB_SHOWN = "Tab Shown",
	MODE_SETTINGS_CHANGED = "Mode Setting Changed",
	CUSTOM_MODE_CREATED = "Custom Mode Created",

	CONTEXT_CONDENSED = "Context Condensed",
	SLIDING_WINDOW_TRUNCATION = "Sliding Window Truncation",

	CODE_ACTION_USED = "Code Action Used",
	PROMPT_ENHANCED = "Prompt Enhanced",

	TITLE_BUTTON_CLICKED = "Title Button Clicked",

	AUTHENTICATION_INITIATED = "Authentication Initiated",

	MARKETPLACE_ITEM_INSTALLED = "Marketplace Item Installed",
	MARKETPLACE_ITEM_REMOVED = "Marketplace Item Removed",
	MARKETPLACE_TAB_VIEWED = "Marketplace Tab Viewed",
	MARKETPLACE_INSTALL_BUTTON_CLICKED = "Marketplace Install Button Clicked",

	SHARE_BUTTON_CLICKED = "Share Button Clicked",
	SHARE_ORGANIZATION_CLICKED = "Share Organization Clicked",
	SHARE_PUBLIC_CLICKED = "Share Public Clicked",
	SHARE_CONNECT_TO_CLOUD_CLICKED = "Share Connect To Cloud Clicked",

	ACCOUNT_CONNECT_CLICKED = "Account Connect Clicked",
	ACCOUNT_CONNECT_SUCCESS = "Account Connect Success",
	ACCOUNT_LOGOUT_CLICKED = "Account Logout Clicked",
	ACCOUNT_LOGOUT_SUCCESS = "Account Logout Success",

	SCHEMA_VALIDATION_ERROR = "Schema Validation Error",
	DIFF_APPLICATION_ERROR = "Diff Application Error",
	SHELL_INTEGRATION_ERROR = "Shell Integration Error",
	CONSECUTIVE_MISTAKE_ERROR = "Consecutive Mistake Error",
	CODE_INDEX_ERROR = "Code Index Error",
}

/**
 * TelemetryProperties
 */

export const appPropertiesSchema = z.object({
	appName: z.string(),
	appVersion: z.string(),
	vscodeVersion: z.string(),
	platform: z.string(),
	editorName: z.string(),
	language: z.string(),
	mode: z.string(),
	cloudIsAuthenticated: z.boolean().optional(),
})

export const taskPropertiesSchema = z.object({
	taskId: z.string().optional(),
	apiProvider: z.enum(providerNames).optional(),
	modelId: z.string().optional(),
	diffStrategy: z.string().optional(),
	isSubtask: z.boolean().optional(),
	todos: z
		.object({
			total: z.number(),
			completed: z.number(),
			inProgress: z.number(),
			pending: z.number(),
		})
		.optional(),
})

export const gitPropertiesSchema = z.object({
	repositoryUrl: z.string().optional(),
	repositoryName: z.string().optional(),
	defaultBranch: z.string().optional(),
})

export const telemetryPropertiesSchema = z.object({
	...appPropertiesSchema.shape,
	...taskPropertiesSchema.shape,
	...gitPropertiesSchema.shape,
})

export type TelemetryProperties = z.infer<typeof telemetryPropertiesSchema>
export type GitProperties = z.infer<typeof gitPropertiesSchema>

/**
 * TelemetryEvent
 */

export type TelemetryEvent = {
	event: TelemetryEventName
	// eslint-disable-next-line @typescript-eslint/no-explicit-any
	properties?: Record<string, any>
}

/**
 * RooCodeTelemetryEvent
 */

export const rooCodeTelemetryEventSchema = z.discriminatedUnion("type", [
	z.object({
		type: z.enum([
			// kilocode_change start
			TelemetryEventName.COMMIT_MSG_GENERATED, // kilocode_change
			TelemetryEventName.INLINE_ASSIST_QUICK_TASK, // kilocode_change
			TelemetryEventName.INLINE_ASSIST_AUTO_TASK, // kilocode_change
			TelemetryEventName.INLINE_ASSIST_ACCEPT_SUGGESTION, // kilocode_change
			TelemetryEventName.INLINE_ASSIST_REJECT_SUGGESTION, // kilocode_change
			TelemetryEventName.WEBVIEW_MEMORY_USAGE, // kilocode_change
			// kilocode_change end

			TelemetryEventName.TASK_CREATED,
			TelemetryEventName.TASK_RESTARTED,
			TelemetryEventName.TASK_COMPLETED,
			TelemetryEventName.TASK_CONVERSATION_MESSAGE,
			TelemetryEventName.MODE_SWITCH,
			TelemetryEventName.MODE_SELECTOR_OPENED,
			TelemetryEventName.TOOL_USED,
			TelemetryEventName.CHECKPOINT_CREATED,
			TelemetryEventName.CHECKPOINT_RESTORED,
			TelemetryEventName.CHECKPOINT_DIFFED,
			TelemetryEventName.CODE_ACTION_USED,
			TelemetryEventName.PROMPT_ENHANCED,
			TelemetryEventName.TITLE_BUTTON_CLICKED,
			TelemetryEventName.AUTHENTICATION_INITIATED,
			TelemetryEventName.MARKETPLACE_ITEM_INSTALLED,
			TelemetryEventName.MARKETPLACE_ITEM_REMOVED,
			TelemetryEventName.MARKETPLACE_TAB_VIEWED,
			TelemetryEventName.MARKETPLACE_INSTALL_BUTTON_CLICKED,
			TelemetryEventName.SHARE_BUTTON_CLICKED,
			TelemetryEventName.SHARE_ORGANIZATION_CLICKED,
			TelemetryEventName.SHARE_PUBLIC_CLICKED,
			TelemetryEventName.SHARE_CONNECT_TO_CLOUD_CLICKED,
			TelemetryEventName.ACCOUNT_CONNECT_CLICKED,
			TelemetryEventName.ACCOUNT_CONNECT_SUCCESS,
			TelemetryEventName.ACCOUNT_LOGOUT_CLICKED,
			TelemetryEventName.ACCOUNT_LOGOUT_SUCCESS,
			TelemetryEventName.SCHEMA_VALIDATION_ERROR,
			TelemetryEventName.DIFF_APPLICATION_ERROR,
			TelemetryEventName.SHELL_INTEGRATION_ERROR,
			TelemetryEventName.CONSECUTIVE_MISTAKE_ERROR,
			TelemetryEventName.CODE_INDEX_ERROR,
			TelemetryEventName.CONTEXT_CONDENSED,
			TelemetryEventName.SLIDING_WINDOW_TRUNCATION,
			TelemetryEventName.TAB_SHOWN,
			TelemetryEventName.MODE_SETTINGS_CHANGED,
			TelemetryEventName.CUSTOM_MODE_CREATED,
		]),
		properties: telemetryPropertiesSchema,
	}),
	z.object({
		type: z.literal(TelemetryEventName.TASK_MESSAGE),
		properties: z.object({
			...telemetryPropertiesSchema.shape,
			taskId: z.string(),
			message: clineMessageSchema,
		}),
	}),
	z.object({
		type: z.literal(TelemetryEventName.LLM_COMPLETION),
		properties: z.object({
			...telemetryPropertiesSchema.shape,
			inputTokens: z.number(),
			outputTokens: z.number(),
			cacheReadTokens: z.number().optional(),
			cacheWriteTokens: z.number().optional(),
			cost: z.number().optional(),
		}),
	}),
])

export type RooCodeTelemetryEvent = z.infer<typeof rooCodeTelemetryEventSchema>

/**
 * TelemetryEventSubscription
 */

export type TelemetryEventSubscription =
	| { type: "include"; events: TelemetryEventName[] }
	| { type: "exclude"; events: TelemetryEventName[] }

/**
 * TelemetryPropertiesProvider
 */

export interface TelemetryPropertiesProvider {
	getTelemetryProperties(): Promise<TelemetryProperties>
}

/**
 * TelemetryClient
 */

export interface TelemetryClient {
	subscription?: TelemetryEventSubscription

	setProvider(provider: TelemetryPropertiesProvider): void
	capture(options: TelemetryEvent): Promise<void>
	updateTelemetryState(didUserOptIn: boolean): void
	// kilocode_change start
	captureException(error: Error, properties?: Record<string | number, unknown>): void
	updateIdentity(kilocodeToken: string): Promise<void>
	// kilocode_change end
	isTelemetryEnabled(): boolean
	shutdown(): Promise<void>
}<|MERGE_RESOLUTION|>--- conflicted
+++ resolved
@@ -28,11 +28,8 @@
 	EXCESSIVE_RECURSION = "Excessive Recursion",
 	NOTIFICATION_CLICKED = "Notification Clicked",
 	WEBVIEW_MEMORY_USAGE = "Webview Memory Usage",
-<<<<<<< HEAD
 	FREE_MODELS_LINK_CLICKED = "Free Models Link Clicked",
-=======
 	SUGGESTION_BUTTON_CLICKED = "Suggestion Button Clicked",
->>>>>>> caf3dd7f
 	// kilocode_change end
 
 	TASK_CREATED = "Task Created",
