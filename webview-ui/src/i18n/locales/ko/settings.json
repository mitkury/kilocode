{
	"common": {
		"save": "저장",
		"done": "완료",
		"cancel": "취소",
		"reset": "초기화",
		"select": "선택",
		"add": "헤더 추가",
		"remove": "삭제"
	},
	"header": {
		"title": "설정",
		"saveButtonTooltip": "변경 사항 저장",
		"nothingChangedTooltip": "변경 사항 없음",
		"doneButtonTooltip": "저장되지 않은 변경 사항을 버리고 설정 패널 닫기"
	},
	"unsavedChangesDialog": {
		"title": "저장되지 않은 변경 사항",
		"description": "변경 사항을 버리고 계속하시겠습니까?",
		"cancelButton": "취소",
		"discardButton": "변경 사항 버리기"
	},
	"sections": {
		"providers": "공급자",
		"autoApprove": "자동 승인",
		"browser": "컴퓨터 접근",
		"checkpoints": "체크포인트",
		"notifications": "알림",
		"contextManagement": "컨텍스트",
		"terminal": "터미널",
		"prompts": "프롬프트",
		"experimental": "실험적",
		"language": "언어",
		"about": "Kilo Code 정보",
		"display": "디스플레이"
	},
	"prompts": {
		"description": "프롬프트 향상, 코드 설명, 문제 해결과 같은 빠른 작업에 사용되는 지원 프롬프트를 구성합니다. 이러한 프롬프트는 Kilo Code가 일반적인 개발 작업에 대해 더 나은 지원을 제공하는 데 도움이 됩니다."
	},
	"codeIndex": {
		"title": "코드베이스 인덱싱",
		"enableLabel": "코드베이스 인덱싱 활성화",
		"enableDescription": "향상된 검색 및 컨텍스트 이해를 위해 코드 인덱싱 활성화",
		"providerLabel": "임베딩 제공자",
		"selectProviderPlaceholder": "제공자 선택",
		"openaiProvider": "OpenAI",
		"ollamaProvider": "Ollama",
		"geminiProvider": "Gemini",
		"geminiApiKeyLabel": "API 키:",
		"geminiApiKeyPlaceholder": "Gemini API 키를 입력하세요",
		"openaiCompatibleProvider": "OpenAI 호환",
		"openAiKeyLabel": "OpenAI API 키",
		"openAiKeyPlaceholder": "OpenAI API 키를 입력하세요",
		"openAiCompatibleBaseUrlLabel": "기본 URL",
		"openAiCompatibleApiKeyLabel": "API 키",
		"openAiCompatibleApiKeyPlaceholder": "API 키를 입력하세요",
		"openAiCompatibleModelDimensionLabel": "임베딩 차원:",
		"modelDimensionLabel": "모델 차원",
		"openAiCompatibleModelDimensionPlaceholder": "예: 1536",
		"openAiCompatibleModelDimensionDescription": "모델의 임베딩 차원(출력 크기)입니다. 이 값에 대해서는 제공업체의 문서를 확인하세요. 일반적인 값: 384, 768, 1536, 3072.",
		"modelLabel": "모델",
		"selectModelPlaceholder": "모델 선택",
		"ollamaUrlLabel": "Ollama URL:",
		"qdrantUrlLabel": "Qdrant URL",
		"qdrantKeyLabel": "Qdrant 키:",
		"startIndexingButton": "시작",
		"clearIndexDataButton": "인덱스 지우기",
		"unsavedSettingsMessage": "인덱싱 프로세스를 시작하기 전에 설정을 저장해 주세요.",
		"clearDataDialog": {
			"title": "확실합니까?",
			"description": "이 작업은 취소할 수 없습니다. 코드베이스 인덱스 데이터가 영구적으로 삭제됩니다.",
			"cancelButton": "취소",
			"confirmButton": "데이터 지우기"
		},
		"description": "프로젝트의 시맨틱 검색을 활성화하기 위한 코드베이스 인덱싱 설정을 구성합니다. <0>자세히 알아보기</0>",
		"statusTitle": "상태",
		"settingsTitle": "인덱싱 설정",
		"disabledMessage": "코드베이스 인덱싱이 현재 비활성화되어 있습니다. 인덱싱 옵션을 구성하려면 전역 설정에서 활성화하세요.",
		"embedderProviderLabel": "임베더 제공자",
		"modelPlaceholder": "모델 이름을 입력하세요",
		"selectModel": "모델 선택",
		"ollamaBaseUrlLabel": "Ollama 기본 URL",
		"qdrantApiKeyLabel": "Qdrant API 키",
		"qdrantApiKeyPlaceholder": "Qdrant API 키를 입력하세요 (선택사항)",
		"setupConfigLabel": "설정",
		"ollamaUrlPlaceholder": "http://localhost:11434",
		"openAiCompatibleBaseUrlPlaceholder": "https://api.example.com",
		"modelDimensionPlaceholder": "1536",
		"qdrantUrlPlaceholder": "http://localhost:6333",
		"saveError": "설정을 저장하지 못했습니다",
		"modelDimensions": "({{dimension}} 차원)",
		"saveSuccess": "설정이 성공적으로 저장되었습니다",
		"saving": "저장 중...",
		"saveSettings": "저장",
		"indexingStatuses": {
			"standby": "대기",
			"indexing": "인덱싱 중",
			"indexed": "인덱싱됨",
			"error": "오류"
		},
		"close": "닫기",
		"validation": {
			"invalidQdrantUrl": "잘못된 Qdrant URL",
			"invalidOllamaUrl": "잘못된 Ollama URL",
			"invalidBaseUrl": "잘못된 기본 URL",
			"qdrantUrlRequired": "Qdrant URL이 필요합니다",
			"openaiApiKeyRequired": "OpenAI API 키가 필요합니다",
			"modelSelectionRequired": "모델 선택이 필요합니다",
			"apiKeyRequired": "API 키가 필요합니다",
			"modelIdRequired": "모델 ID가 필요합니다",
			"modelDimensionRequired": "모델 차원이 필요합니다",
			"geminiApiKeyRequired": "Gemini API 키가 필요합니다",
			"ollamaBaseUrlRequired": "Ollama 기본 URL이 필요합니다",
			"baseUrlRequired": "기본 URL이 필요합니다",
			"modelDimensionMinValue": "모델 차원은 0보다 커야 합니다"
		},
		"advancedConfigLabel": "고급 구성",
		"searchMinScoreLabel": "검색 점수 임계값",
		"searchMinScoreDescription": "검색 결과에 필요한 최소 유사도 점수(0.0-1.0). 값이 낮을수록 더 많은 결과가 반환되지만 관련성이 떨어질 수 있습니다. 값이 높을수록 결과는 적지만 관련성이 높은 결과가 반환됩니다.",
		"searchMinScoreResetTooltip": "기본값(0.4)으로 재설정",
		"searchMaxResultsLabel": "최대 검색 결과",
		"searchMaxResultsDescription": "코드베이스 인덱스를 쿼리할 때 반환할 최대 검색 결과 수입니다. 값이 높을수록 더 많은 컨텍스트를 제공하지만 관련성이 낮은 결과가 포함될 수 있습니다.",
		"resetToDefault": "기본값으로 재설정"
	},
	"autoApprove": {
<<<<<<< HEAD
		"description": "Kilo Code가 승인 없이 자동으로 작업을 수행할 수 있도록 허용합니다. AI를 완전히 신뢰하고 관련 보안 위험을 이해하는 경우에만 이러한 설정을 활성화하세요.",
=======
		"description": "Roo가 승인 없이 자동으로 작업을 수행할 수 있도록 허용합니다. AI를 완전히 신뢰하고 관련 보안 위험을 이해하는 경우에만 이러한 설정을 활성화하세요.",
		"toggleAriaLabel": "자동 승인 전환",
		"disabledAriaLabel": "자동 승인 비활성화됨 - 먼저 옵션을 선택하세요",
>>>>>>> a0e640cd
		"readOnly": {
			"label": "읽기",
			"description": "활성화되면 Kilo Code는 승인 버튼을 클릭하지 않고도 자동으로 디렉토리 내용을 보고 파일을 읽습니다.",
			"outsideWorkspace": {
				"label": "워크스페이스 외부 파일 포함",
				"description": "Kilo Code가 승인 없이 현재 워크스페이스 외부의 파일을 읽을 수 있도록 허용합니다."
			}
		},
		"write": {
			"label": "쓰기",
			"description": "승인 없이 자동으로 파일 생성 및 편집",
			"delayLabel": "진단이 잠재적 문제를 감지할 수 있도록 쓰기 후 지연",
			"outsideWorkspace": {
				"label": "워크스페이스 외부 파일 포함",
				"description": "Kilo Code가 승인 없이 현재 워크스페이스 외부의 파일을 생성하고 편집할 수 있도록 허용합니다."
			},
			"protected": {
				"label": "보호된 파일 포함",
				"description": "Kilo Code가 보호된 파일(.kilocodeignore 및 .kilocode/ 구성 파일 등)을 승인 없이 생성하고 편집할 수 있도록 허용합니다."
			}
		},
		"browser": {
			"label": "브라우저",
			"description": "승인 없이 자동으로 브라우저 작업 수행 — 참고: 모델이 컴퓨터 사용을 지원할 때만 적용됩니다"
		},
		"retry": {
			"label": "재시도",
			"description": "서버가 오류 응답을 반환할 때 자동으로 실패한 API 요청 재시도",
			"delayLabel": "요청 재시도 전 지연"
		},
		"mcp": {
			"label": "MCP",
			"description": "MCP 서버 보기에서 개별 MCP 도구의 자동 승인 활성화(이 설정과 도구의 \"항상 허용\" 체크박스 모두 필요)"
		},
		"modeSwitch": {
			"label": "모드",
			"description": "승인 없이 자동으로 다양한 모드 간 전환"
		},
		"subtasks": {
			"label": "하위 작업",
			"description": "승인 없이 하위 작업 생성 및 완료 허용"
		},
		"followupQuestions": {
			"label": "질문",
			"description": "설정된 시간이 지나면 후속 질문에 대한 첫 번째 제안 답변을 자동으로 선택합니다",
			"timeoutLabel": "첫 번째 답변을 자동 선택하기 전 대기 시간"
		},
		"execute": {
			"label": "실행",
			"description": "승인 없이 자동으로 허용된 터미널 명령 실행",
			"allowedCommands": "허용된 자동 실행 명령",
			"allowedCommandsDescription": "\"실행 작업 항상 승인\"이 활성화되었을 때 자동 실행될 수 있는 명령 접두사. 모든 명령을 허용하려면 * 추가(주의해서 사용)",
			"deniedCommands": "거부된 명령",
			"deniedCommandsDescription": "승인을 요청하지 않고 자동으로 거부될 명령 접두사. 허용된 명령과 충돌하는 경우 가장 긴 접두사 일치가 우선됩니다. 모든 명령을 거부하려면 * 추가",
			"commandPlaceholder": "명령 접두사 입력(예: 'git ')",
			"deniedCommandPlaceholder": "거부할 명령 접두사 입력(예: 'rm -rf')",
			"addButton": "추가",
			"autoDenied": "접두사 `{{prefix}}`를 가진 명령어는 사용자에 의해 금지되었습니다. 다른 명령어를 실행하여 이 제한을 우회하지 마세요."
		},
		"showMenu": {
			"label": "채팅 뷰에 자동 승인 메뉴 표시",
			"description": "활성화되면 자동 승인 메뉴가 채팅 뷰 하단에 표시되어 자동 승인 설정에 빠르게 접근할 수 있습니다"
		},
		"updateTodoList": {
			"label": "Todo",
			"description": "승인 없이 자동으로 할 일 목록이 업데이트됩니다"
		},
		"apiRequestLimit": {
			"title": "최대 요청 수",
			"description": "작업을 계속하기 위한 승인을 요청하기 전에 자동으로 이 수의 API 요청을 수행합니다.",
			"unlimited": "무제한"
		},
		"selectOptionsFirst": "자동 승인을 활성화하려면 아래에서 하나 이상의 옵션을 선택하세요"
	},
	"providers": {
		"providerDocumentation": "{{provider}} 문서",
		"configProfile": "구성 프로필",
		"description": "다양한 API 구성을 저장하여 제공자와 설정 간에 빠르게 전환할 수 있습니다.",
		"apiProvider": "API 제공자",
		"model": "모델",
		"nameEmpty": "이름은 비워둘 수 없습니다",
		"nameExists": "이 이름의 프로필이 이미 존재합니다",
		"deleteProfile": "프로필 삭제",
		"invalidArnFormat": "잘못된 ARN 형식입니다. 위의 예시를 확인하세요.",
		"enterNewName": "새 이름 입력",
		"addProfile": "프로필 추가",
		"renameProfile": "프로필 이름 변경",
		"newProfile": "새 구성 프로필",
		"enterProfileName": "프로필 이름 입력",
		"createProfile": "프로필 생성",
		"cannotDeleteOnlyProfile": "유일한 프로필은 삭제할 수 없습니다",
		"searchPlaceholder": "프로필 검색",
		"searchProviderPlaceholder": "공급자 검색",
		"noProviderMatchFound": "공급자를 찾을 수 없습니다",
		"noMatchFound": "일치하는 프로필이 없습니다",
		"vscodeLmDescription": "VS Code 언어 모델 API를 사용하면 GitHub Copilot을 포함한 기타 VS Code 확장 프로그램이 제공하는 모델을 실행할 수 있습니다. 시작하려면 VS Code 마켓플레이스에서 Copilot 및 Copilot Chat 확장 프로그램을 설치하는 것이 가장 쉽습니다.",
		"awsCustomArnUse": "사용하려는 모델의 유효한 Amazon Bedrock ARN을 입력하세요. 형식 예시:",
		"awsCustomArnDesc": "ARN의 리전이 위에서 선택한 AWS 리전과 일치하는지 확인하세요.",
		"openRouterApiKey": "OpenRouter API 키",
		"getOpenRouterApiKey": "OpenRouter API 키 받기",
		"apiKeyStorageNotice": "API 키는 VSCode의 보안 저장소에 안전하게 저장됩니다",
		"glamaApiKey": "Glama API 키",
		"getGlamaApiKey": "Glama API 키 받기",
		"useCustomBaseUrl": "사용자 정의 기본 URL 사용",
		"useReasoning": "추론 활성화",
		"useHostHeader": "사용자 정의 Host 헤더 사용",
		"useLegacyFormat": "레거시 OpenAI API 형식 사용",
		"customHeaders": "사용자 정의 헤더",
		"headerName": "헤더 이름",
		"headerValue": "헤더 값",
		"noCustomHeaders": "정의된 사용자 정의 헤더가 없습니다. + 버튼을 클릭하여 추가하세요.",
		"requestyApiKey": "Requesty API 키",
		"refreshModels": {
			"label": "모델 새로고침",
			"hint": "최신 모델을 보려면 설정을 다시 열어주세요.",
			"loading": "모델 목록 새로고침 중...",
			"success": "모델 목록이 성공적으로 새로고침되었습니다!",
			"error": "모델 목록 새로고침에 실패했습니다. 다시 시도해 주세요."
		},
		"getRequestyApiKey": "Requesty API 키 받기",
		"openRouterTransformsText": "프롬프트와 메시지 체인을 컨텍스트 크기로 압축 (<a>OpenRouter Transforms</a>)",
		"anthropicApiKey": "Anthropic API 키",
		"getAnthropicApiKey": "Anthropic API 키 받기",
		"anthropicUseAuthToken": "X-Api-Key 대신 Authorization 헤더로 Anthropic API 키 전달",
		"chutesApiKey": "Chutes API 키",
		"getChutesApiKey": "Chutes API 키 받기",
		"deepSeekApiKey": "DeepSeek API 키",
		"getDeepSeekApiKey": "DeepSeek API 키 받기",
		"geminiApiKey": "Gemini API 키",
		"getGroqApiKey": "Groq API 키 받기",
		"groqApiKey": "Groq API 키",
		"getGeminiApiKey": "Gemini API 키 받기",
		"apiKey": "API 키",
		"openAiApiKey": "OpenAI API 키",
		"openAiBaseUrl": "기본 URL",
		"getOpenAiApiKey": "OpenAI API 키 받기",
		"mistralApiKey": "Mistral API 키",
		"getMistralApiKey": "Mistral / Codestral API 키 받기",
		"codestralBaseUrl": "Codestral 기본 URL (선택사항)",
		"codestralBaseUrlDesc": "Codestral 모델의 대체 URL을 설정합니다.",
		"xaiApiKey": "xAI API 키",
		"getXaiApiKey": "xAI API 키 받기",
		"litellmApiKey": "LiteLLM API 키",
		"litellmBaseUrl": "LiteLLM 기본 URL",
		"awsCredentials": "AWS 자격 증명",
		"awsProfile": "AWS 프로필",
		"awsProfileName": "AWS 프로필 이름",
		"awsAccessKey": "AWS 액세스 키",
		"awsSecretKey": "AWS 시크릿 키",
		"awsSessionToken": "AWS 세션 토큰",
		"awsRegion": "AWS 리전",
		"awsCrossRegion": "교차 리전 추론 사용",
		"awsBedrockVpc": {
			"useCustomVpcEndpoint": "사용자 지정 VPC 엔드포인트 사용",
			"vpcEndpointUrlPlaceholder": "VPC 엔드포인트 URL 입력 (선택사항)",
			"examples": "예시:"
		},
		"enablePromptCaching": "프롬프트 캐시 활성화",
		"enablePromptCachingTitle": "지원되는 모델의 성능을 향상시키고 비용을 절감하기 위해 프롬프트 캐시를 활성화합니다.",
		"cacheUsageNote": "참고: 캐시 사용이 표시되지 않는 경우, 다른 모델을 선택한 다음 원하는 모델을 다시 선택해 보세요.",
		"vscodeLmModel": "언어 모델",
		"vscodeLmWarning": "참고: 이는 매우 실험적인 통합이며, 공급자 지원은 다를 수 있습니다. 모델이 지원되지 않는다는 오류가 발생하면, 이는 공급자 측의 문제입니다.",
		"googleCloudSetup": {
			"title": "Google Cloud Vertex AI를 사용하려면:",
			"step1": "1. Google Cloud 계정을 만들고, Vertex AI API를 활성화하고, 원하는 Claude 모델을 활성화하세요.",
			"step2": "2. Google Cloud CLI를 설치하고 애플리케이션 기본 자격 증명을 구성하세요.",
			"step3": "3. 또는 자격 증명이 있는 서비스 계정을 만드세요."
		},
		"googleCloudCredentials": "Google Cloud 자격 증명",
		"googleCloudKeyFile": "Google Cloud 키 파일 경로",
		"googleCloudProjectId": "Google Cloud 프로젝트 ID",
		"googleCloudRegion": "Google Cloud 리전",
		"lmStudio": {
			"baseUrl": "기본 URL (선택사항)",
			"modelId": "모델 ID",
			"speculativeDecoding": "추론 디코딩 활성화",
			"draftModelId": "초안 모델 ID",
			"draftModelDesc": "추론 디코딩이 올바르게 작동하려면 초안 모델이 동일한 모델 패밀리에서 와야 합니다.",
			"selectDraftModel": "초안 모델 선택",
			"noModelsFound": "초안 모델을 찾을 수 없습니다. LM Studio가 서버 모드로 실행 중인지 확인하세요.",
			"description": "LM Studio를 사용하면 컴퓨터에서 로컬로 모델을 실행할 수 있습니다. 시작하는 방법은 <a>빠른 시작 가이드</a>를 참조하세요. 이 확장 프로그램과 함께 사용하려면 LM Studio의 <b>로컬 서버</b> 기능도 시작해야 합니다. <span>참고:</span> Kilo Code는 복잡한 프롬프트를 사용하며 Claude 모델에서 가장 잘 작동합니다. 덜 강력한 모델은 예상대로 작동하지 않을 수 있습니다."
		},
		"ollama": {
			"baseUrl": "기본 URL (선택사항)",
			"modelId": "모델 ID",
			"description": "Ollama를 사용하면 컴퓨터에서 로컬로 모델을 실행할 수 있습니다. 시작하는 방법은 빠른 시작 가이드를 참조하세요.",
			"warning": "참고: Kilo Code는 복잡한 프롬프트를 사용하며 Claude 모델에서 가장 잘 작동합니다. 덜 강력한 모델은 예상대로 작동하지 않을 수 있습니다."
		},
		"unboundApiKey": "Unbound API 키",
		"getUnboundApiKey": "Unbound API 키 받기",
		"unboundRefreshModelsSuccess": "모델 목록이 업데이트되었습니다! 이제 최신 모델에서 선택할 수 있습니다.",
		"unboundInvalidApiKey": "잘못된 API 키입니다. API 키를 확인하고 다시 시도해 주세요.",
		"humanRelay": {
			"description": "API 키가 필요하지 않지만, 사용자가 웹 채팅 AI에 정보를 복사하여 붙여넣어야 합니다.",
			"instructions": "사용 중에 대화 상자가 나타나고 현재 메시지가 자동으로 클립보드에 복사됩니다. 이를 웹 버전 AI(예: ChatGPT 또는 Claude)에 붙여넣은 다음, AI의 응답을 대화 상자에 복사하고 확인 버튼을 클릭해야 합니다."
		},
		"openRouter": {
			"providerRouting": {
				"title": "OpenRouter 제공자 라우팅",
				"description": "OpenRouter는 귀하의 모델에 가장 적합한 사용 가능한 제공자에게 요청을 전달합니다. 기본적으로 요청은 가동 시간을 최대화하기 위해 상위 제공자 간에 부하 분산됩니다. 그러나 이 모델에 사용할 특정 제공자를 선택할 수 있습니다.",
				"learnMore": "제공자 라우팅에 대해 자세히 알아보기"
			}
		},
		"cerebras": {
			"apiKey": "Cerebras API 키",
			"getApiKey": "Cerebras API 키 받기"
		},
		"customModel": {
			"capabilities": "사용자 정의 OpenAI 호환 모델의 기능과 가격을 구성하세요. 모델 기능이 Kilo Code의 성능에 영향을 미칠 수 있으므로 신중하게 지정하세요.",
			"maxTokens": {
				"label": "최대 출력 토큰",
				"description": "모델이 응답에서 생성할 수 있는 최대 토큰 수입니다. (서버가 최대 토큰을 설정하도록 하려면 -1을 지정하세요.)"
			},
			"contextWindow": {
				"label": "컨텍스트 창 크기",
				"description": "모델이 처리할 수 있는 총 토큰 수(입력 + 출력)입니다."
			},
			"imageSupport": {
				"label": "이미지 지원",
				"description": "이 모델이 이미지를 처리하고 이해할 수 있습니까?"
			},
			"computerUse": {
				"label": "컴퓨터 사용",
				"description": "이 모델이 브라우저와 상호 작용할 수 있습니까? (예: Claude 3.7 Sonnet)"
			},
			"promptCache": {
				"label": "프롬프트 캐시",
				"description": "이 모델이 프롬프트를 캐시할 수 있습니까?"
			},
			"pricing": {
				"input": {
					"label": "입력 가격",
					"description": "입력/프롬프트의 백만 토큰당 비용입니다. 이는 모델에 컨텍스트와 지침을 보내는 비용에 영향을 미칩니다."
				},
				"output": {
					"label": "출력 가격",
					"description": "모델 응답의 백만 토큰당 비용입니다. 이는 생성된 콘텐츠와 완성의 비용에 영향을 미칩니다."
				},
				"cacheReads": {
					"label": "캐시 읽기 가격",
					"description": "캐시에서 읽기의 백만 토큰당 비용입니다. 이는 캐시된 응답을 검색할 때 청구되는 가격입니다."
				},
				"cacheWrites": {
					"label": "캐시 쓰기 가격",
					"description": "캐시에 쓰기의 백만 토큰당 비용입니다. 이는 프롬프트가 처음 캐시될 때 청구되는 가격입니다."
				}
			},
			"resetDefaults": "기본값으로 재설정"
		},
		"rateLimitSeconds": {
			"label": "속도 제한",
			"description": "API 요청 간 최소 시간."
		},
		"consecutiveMistakeLimit": {
			"label": "오류 및 반복 제한",
			"description": "'Roo에 문제가 발생했습니다' 대화 상자를 표시하기 전의 연속 오류 또는 반복 작업 수",
			"unlimitedDescription": "무제한 재시도 활성화 (자동 진행). 대화 상자가 나타나지 않습니다.",
			"warning": "⚠️ 0으로 설정하면 무제한 재시도가 허용되어 상당한 API 사용량이 발생할 수 있습니다"
		},
		"reasoningEffort": {
			"label": "모델 추론 노력",
			"high": "높음",
			"medium": "중간",
			"low": "낮음"
		},
		"setReasoningLevel": "추론 노력 활성화",
		"claudeCode": {
			"pathLabel": "클로드 코드 경로",
			"description": "Claude Code CLI의 선택적 경로입니다. 설정하지 않으면 'claude'가 기본값입니다.",
<<<<<<< HEAD
			"placeholder": "기본값: claude"
		},
		"geminiCli": {
			"description": "이 공급자는 Gemini CLI 도구의 OAuth 인증을 사용하며 API 키가 필요하지 않습니다.",
			"oauthPath": "OAuth 자격 증명 경로 (선택사항)",
			"oauthPathDescription": "OAuth 자격 증명 파일의 경로입니다. 기본 위치(~/.gemini/oauth_creds.json)를 사용하려면 비워두세요.",
			"instructions": "아직 인증하지 않았다면",
			"instructionsContinued": "를 터미널에서 먼저 실행하세요.",
			"setupLink": "Gemini CLI 설정 지침",
			"requirementsTitle": "중요한 요구사항",
			"requirement1": "먼저 Gemini CLI 도구를 설치해야 합니다",
			"requirement2": "그 다음 터미널에서 gemini를 실행하고 Google로 로그인했는지 확인하세요",
			"requirement3": "개인 Google 계정에서만 작동합니다 (Google Workspace 계정 불가)",
			"requirement4": "API 키를 사용하지 않습니다 - 인증은 OAuth를 통해 처리됩니다",
			"requirement5": "Gemini CLI 도구가 먼저 설치되고 인증되어야 합니다",
			"freeAccess": "OAuth 인증을 통한 무료 액세스"
=======
			"placeholder": "기본값: claude",
			"maxTokensLabel": "최대 출력 토큰",
			"maxTokensDescription": "Claude Code 응답의 최대 출력 토큰 수. 기본값은 8000입니다."
>>>>>>> a0e640cd
		}
	},
	"browser": {
		"enable": {
			"label": "브라우저 도구 활성화",
			"description": "활성화되면 Kilo Code는 컴퓨터 사용을 지원하는 모델을 사용할 때 웹사이트와 상호 작용하기 위해 브라우저를 사용할 수 있습니다. <0>더 알아보기</0>"
		},
		"viewport": {
			"label": "뷰포트 크기",
			"description": "브라우저 상호 작용을 위한 뷰포트 크기를 선택하세요. 이는 웹사이트가 표시되고 상호 작용하는 방식에 영향을 미칩니다.",
			"options": {
				"largeDesktop": "대형 데스크톱 (1280x800)",
				"smallDesktop": "소형 데스크톱 (900x600)",
				"tablet": "태블릿 (768x1024)",
				"mobile": "모바일 (360x640)"
			}
		},
		"screenshotQuality": {
			"label": "스크린샷 품질",
			"description": "브라우저 스크린샷의 WebP 품질을 조정합니다. 높은 값은 더 선명한 스크린샷을 제공하지만 token 사용량이 증가합니다."
		},
		"remote": {
			"label": "원격 브라우저 연결 사용",
			"description": "원격 디버깅이 활성화된 Chrome 브라우저에 연결합니다(--remote-debugging-port=9222).",
			"urlPlaceholder": "사용자 정의 URL(예: http://localhost:9222)",
			"testButton": "연결 테스트",
			"testingButton": "테스트 중...",
			"instructions": "DevTools 프로토콜 호스트 주소를 입력하거나 Chrome 로컬 인스턴스를 자동으로 발견하기 위해 비워두세요. 연결 테스트 버튼은 제공된 경우 사용자 정의 URL을 시도하거나, 필드가 비어 있으면 자동으로 발견합니다."
		}
	},
	"checkpoints": {
		"enable": {
			"label": "자동 체크포인트 활성화",
			"description": "활성화되면 Kilo Code는 작업 실행 중에 자동으로 체크포인트를 생성하여 변경 사항을 검토하거나 이전 상태로 되돌리기 쉽게 합니다. <0>더 알아보기</0>"
		}
	},
	"notifications": {
		"sound": {
			"label": "사운드 효과 활성화",
			"description": "활성화되면 Kilo Code는 알림 및 이벤트에 대한 사운드 효과를 재생합니다.",
			"volumeLabel": "볼륨"
		},
		"tts": {
			"label": "음성 합성 활성화",
			"description": "활성화되면 Kilo Code는 음성 합성을 사용하여 응답을 소리내어 읽습니다.",
			"speedLabel": "속도"
		}
	},
	"contextManagement": {
		"description": "AI의 컨텍스트 창에 포함되는 정보를 제어하여 token 사용량과 응답 품질에 영향을 미칩니다",
		"autoCondenseContextPercent": {
			"label": "지능적 컨텍스트 압축을 트리거하는 임계값",
			"description": "컨텍스트 창이 이 임계값에 도달하면 Kilo Code가 자동으로 압축합니다."
		},
		"condensingApiConfiguration": {
			"label": "컨텍스트 압축을 위한 API 설정",
			"description": "컨텍스트 압축 작업에 사용할 API 설정을 선택하세요. 선택하지 않으면 현재 활성화된 설정을 사용합니다.",
			"useCurrentConfig": "기본값"
		},
		"customCondensingPrompt": {
			"label": "사용자 지정 컨텍스트 압축 프롬프트",
			"description": "컨텍스트 압축을 위한 사용자 지정 시스템 프롬프트입니다. 기본 프롬프트를 사용하려면 비워 두세요.",
			"placeholder": "여기에 사용자 정의 압축 프롬프트를 입력하세요...\n\n기본 프롬프트와 동일한 구조를 사용할 수 있습니다:\n- 이전 대화\n- 현재 작업\n- 주요 기술 개념\n- 관련 파일 및 코드\n- 문제 해결\n- 보류 중인 작업 및 다음 단계",
			"reset": "기본값으로 재설정",
			"hint": "비어있음 = 기본 프롬프트 사용"
		},
		"autoCondenseContext": {
			"name": "지능적 컨텍스트 압축 자동 트리거",
			"description": "활성화되면 Kilo Code는 임계값에 도달했을 때 자동으로 컨텍스트를 압축합니다. 비활성화되면 여전히 수동으로 컨텍스트 압축을 트리거할 수 있습니다."
		},
		"openTabs": {
			"label": "열린 탭 컨텍스트 제한",
			"description": "컨텍스트에 포함할 VSCode 열린 탭의 최대 수. 높은 값은 더 많은 컨텍스트를 제공하지만 token 사용량이 증가합니다."
		},
		"workspaceFiles": {
			"label": "작업 공간 파일 컨텍스트 제한",
			"description": "현재 작업 디렉토리 세부 정보에 포함할 파일의 최대 수. 높은 값은 더 많은 컨텍스트를 제공하지만 token 사용량이 증가합니다."
		},
		"rooignore": {
			"label": "목록 및 검색에서 .kilocodeignore 파일 표시",
			"description": "활성화되면 .kilocodeignore의 패턴과 일치하는 파일이 잠금 기호와 함께 목록에 표시됩니다. 비활성화되면 이러한 파일은 파일 목록 및 검색에서 완전히 숨겨집니다."
		},
		"maxReadFile": {
			"label": "파일 읽기 자동 축소 임계값",
			"description": "모델이 시작/끝 값을 지정하지 않을 때 Kilo Code가 읽는 줄 수입니다. 이 수가 파일의 총 줄 수보다 적으면 Kilo Code는 코드 정의의 줄 번호 인덱스를 생성합니다. 특수한 경우: -1은 Kilo Code에게 전체 파일을 읽도록 지시하고(인덱싱 없이), 0은 줄을 읽지 않고 최소한의 컨텍스트를 위해 줄 인덱스만 제공하도록 지시합니다. 낮은 값은 초기 컨텍스트 사용을 최소화하고, 이후 정확한 줄 범위 읽기를 가능하게 합니다. 명시적 시작/끝 요청은 이 설정의 제한을 받지 않습니다.",
			"lines": "줄",
			"always_full_read": "항상 전체 파일 읽기"
		},
		"maxConcurrentFileReads": {
			"label": "동시 파일 읽기 제한",
			"description": "read_file 도구가 동시에 처리할 수 있는 최대 파일 수입니다. 높은 값은 여러 작은 파일을 읽는 속도를 높일 수 있지만 메모리 사용량이 증가합니다."
		},
		"condensingThreshold": {
			"label": "압축 트리거 임계값",
			"selectProfile": "프로필 임계값 구성",
			"defaultProfile": "글로벌 기본값 (모든 프로필)",
			"defaultDescription": "컨텍스트가 이 비율에 도달하면 사용자 정의 설정이 없는 한 모든 프로필에 대해 자동으로 압축됩니다",
			"profileDescription": "이 프로필만을 위한 사용자 정의 임계값 (글로벌 기본값 재정의)",
			"inheritDescription": "이 프로필은 글로벌 기본 임계값을 상속합니다 ({{threshold}}%)",
			"usesGlobal": "(글로벌 {{threshold}}% 사용)"
		}
	},
	"terminal": {
		"basic": {
			"label": "터미널 설정: 기본",
			"description": "기본 터미널 설정"
		},
		"advanced": {
			"label": "터미널 설정: 고급",
			"description": "다음 옵션들은 설정을 적용하기 위해 터미널 재시작이 필요할 수 있습니다"
		},
		"outputLineLimit": {
			"label": "터미널 출력 제한",
			"description": "명령 실행 시 터미널 출력에 포함할 최대 라인 수. 초과 시 중간에서 라인이 제거되어 token이 절약됩니다. <0>더 알아보기</0>"
		},
		"shellIntegrationTimeout": {
			"label": "터미널 쉘 통합 타임아웃",
			"description": "명령을 실행하기 전에 쉘 통합이 초기화될 때까지 기다리는 최대 시간. 쉘 시작 시간이 긴 사용자의 경우, 터미널에서 \"Shell Integration Unavailable\" 오류가 표시되면 이 값을 늘려야 할 수 있습니다. <0>더 알아보기</0>"
		},
		"shellIntegrationDisabled": {
			"label": "터미널 셸 통합 비활성화",
			"description": "터미널 명령이 올바르게 작동하지 않거나 '셸 통합을 사용할 수 없음' 오류가 표시되는 경우 이 옵션을 활성화합니다. 이렇게 하면 일부 고급 터미널 기능을 우회하여 명령을 실행하는 더 간단한 방법을 사용합니다. <0>더 알아보기</0>"
		},
		"commandDelay": {
			"label": "터미널 명령 지연",
			"description": "명령 실행 후 추가할 지연 시간(밀리초). 기본값 0은 지연을 완전히 비활성화합니다. 이는 타이밍 문제가 있는 터미널에서 명령 출력을 완전히 캡처하는 데 도움이 될 수 있습니다. 대부분의 터미널에서는 `PROMPT_COMMAND='sleep N'`을 설정하여 구현되며, PowerShell은 각 명령 끝에 `start-sleep`을 추가합니다. 원래는 VSCode 버그#237208에 대한 해결책이었으며 필요하지 않을 수 있습니다. <0>더 알아보기</0>"
		},
		"compressProgressBar": {
			"label": "진행 표시줄 출력 압축",
			"description": "활성화하면 캐리지 리턴(\\r)이 포함된 터미널 출력을 처리하여 실제 터미널이 콘텐츠를 표시하는 방식을 시뮬레이션합니다. 이는 진행 표시줄의 중간 상태를 제거하고 최종 상태만 유지하여 더 관련성 있는 정보를 위한 컨텍스트 공간을 절약합니다. <0>더 알아보기</0>"
		},
		"powershellCounter": {
			"label": "PowerShell 카운터 해결 방법 활성화",
			"description": "활성화하면 PowerShell 명령에 카운터를 추가하여 명령이 올바르게 실행되도록 합니다. 이는 명령 출력 캡처에 문제가 있을 수 있는 PowerShell 터미널에서 도움이 됩니다. <0>더 알아보기</0>"
		},
		"zshClearEolMark": {
			"label": "ZSH 줄 끝 표시 지우기",
			"description": "활성화하면 PROMPT_EOL_MARK=''를 설정하여 ZSH 줄 끝 표시를 지웁니다. 이는 '%'와 같은 특수 문자로 끝나는 명령 출력 해석의 문제를 방지합니다. <0>더 알아보기</0>"
		},
		"zshOhMy": {
			"label": "Oh My Zsh 통합 활성화",
			"description": "활성화하면 ITERM_SHELL_INTEGRATION_INSTALLED=Yes를 설정하여 Oh My Zsh 셸 통합 기능을 활성화합니다. 이 설정을 적용하려면 IDE를 다시 시작해야 할 수 있습니다. <0>더 알아보기</0>"
		},
		"zshP10k": {
			"label": "Powerlevel10k 통합 활성화",
			"description": "활성화하면 POWERLEVEL9K_TERM_SHELL_INTEGRATION=true를 설정하여 Powerlevel10k 셸 통합 기능을 활성화합니다. <0>더 알아보기</0>"
		},
		"zdotdir": {
			"label": "ZDOTDIR 처리 활성화",
			"description": "활성화하면 zsh 셸 통합을 올바르게 처리하기 위한 ZDOTDIR용 임시 디렉터리를 생성합니다. 이를 통해 zsh 구성을 유지하면서 VSCode 셸 통합이 zsh와 올바르게 작동합니다. <0>더 알아보기</0>"
		},
		"inheritEnv": {
			"label": "환경 변수 상속",
			"description": "활성화하면 터미널이 VSCode 부모 프로세스로부터 환경 변수를 상속받습니다. 사용자 프로필에 정의된 셸 통합 설정 등이 포함됩니다. 이는 VSCode 전역 설정 `terminal.integrated.inheritEnv`를 직접 전환합니다. <0>더 알아보기</0>"
		}
	},
	"advancedSettings": {
		"title": "고급 설정"
	},
	"advanced": {
		"diff": {
			"label": "diff를 통한 편집 활성화",
			"description": "활성화되면 Kilo Code는 파일을 더 빠르게 편집할 수 있으며 잘린 전체 파일 쓰기를 자동으로 거부합니다. 최신 Claude 4 Sonnet 모델에서 가장 잘 작동합니다.",
			"strategy": {
				"label": "Diff 전략",
				"options": {
					"standard": "표준(단일 블록)",
					"multiBlock": "실험적: 다중 블록 diff",
					"unified": "실험적: 통합 diff"
				},
				"descriptions": {
					"standard": "표준 diff 전략은 한 번에 하나의 코드 블록에 변경 사항을 적용합니다.",
					"unified": "통합 diff 전략은 diff를 적용하는 여러 접근 방식을 취하고 최상의 접근 방식을 선택합니다.",
					"multiBlock": "다중 블록 diff 전략은 하나의 요청으로 파일의 여러 코드 블록을 업데이트할 수 있습니다."
				}
			},
			"matchPrecision": {
				"label": "일치 정확도",
				"description": "이 슬라이더는 diff를 적용할 때 코드 섹션이 얼마나 정확하게 일치해야 하는지 제어합니다. 낮은 값은 더 유연한 일치를 허용하지만 잘못된 교체 위험이 증가합니다. 100% 미만의 값은 극도로 주의해서 사용하세요."
			}
		}
	},
	"experimental": {
		"DIFF_STRATEGY_UNIFIED": {
			"name": "실험적 통합 diff 전략 사용",
			"description": "실험적 통합 diff 전략을 활성화합니다. 이 전략은 모델 오류로 인한 재시도 횟수를 줄일 수 있지만 예기치 않은 동작이나 잘못된 편집을 일으킬 수 있습니다. 위험을 이해하고 모든 변경 사항을 신중하게 검토할 의향이 있는 경우에만 활성화하십시오."
		},
		"SEARCH_AND_REPLACE": {
			"name": "실험적 검색 및 바꾸기 도구 사용",
			"description": "실험적 검색 및 바꾸기 도구를 활성화하여 Kilo Code가 하나의 요청에서 검색어의 여러 인스턴스를 바꿀 수 있게 합니다."
		},
		"INSERT_BLOCK": {
			"name": "실험적 콘텐츠 삽입 도구 사용",
			"description": "실험적 콘텐츠 삽입 도구를 활성화하여 Kilo Code가 diff를 만들 필요 없이 특정 줄 번호에 콘텐츠를 삽입할 수 있게 합니다."
		},
		"POWER_STEERING": {
			"name": "실험적 \"파워 스티어링\" 모드 사용",
			"description": "활성화하면 Kilo Code가 현재 모드 정의의 세부 정보를 모델에 더 자주 상기시킵니다. 이로 인해 역할 정의 및 사용자 지정 지침에 대한 준수가 강화되지만 메시지당 더 많은 token이 사용됩니다."
		},
		"AUTOCOMPLETE": {
			"name": "실험적인 \"자동 완성\" 기능 사용",
			"description": "활성화하면 입력할 때 Kilo Code가 인라인 코드 제안을 제공합니다."
		},
		"MULTI_SEARCH_AND_REPLACE": {
			"name": "실험적 다중 블록 diff 도구 사용",
			"description": "활성화하면 Kilo Code가 다중 블록 diff 도구를 사용합니다. 이것은 하나의 요청에서 파일의 여러 코드 블록을 업데이트하려고 시도합니다."
		},
		"CONCURRENT_FILE_READS": {
			"name": "동시 파일 읽기 활성화",
			"description": "활성화하면 Kilo Code가 한 번의 요청으로 여러 파일 을 읽을 수 있습니다. 비활성화하면 Kilo Code는 파일을 하나씩 읽어야 합니다. 성능이 낮은 모델로 작업하거나 파일 액세스를 더 제어하려는 경우 비활성화하면 도움이 될 수 있습니다."
		},
		"MARKETPLACE": {
			"name": "Marketplace 활성화",
			"description": "활성화하면 Marketplace에서 MCP와 사용자 정의 모드를 설치할 수 있습니다."
		},
		"MULTI_FILE_APPLY_DIFF": {
			"name": "동시 파일 편집 활성화",
			"description": "활성화하면 Kilo Code가 단일 요청으로 여러 파일을 편집할 수 있습니다. 비활성화하면 Kilo Code는 파일을 하나씩 편집해야 합니다. 이 기능을 비활성화하면 덜 강력한 모델로 작업하거나 파일 수정에 대한 더 많은 제어가 필요할 때 도움이 됩니다."
		}
	},
	"promptCaching": {
		"label": "프롬프트 캐싱 비활성화",
		"description": "체크하면 Kilo Code가 이 모델에 대해 프롬프트 캐싱을 사용하지 않습니다."
	},
	"temperature": {
		"useCustom": "사용자 정의 온도 사용",
		"description": "모델 응답의 무작위성을 제어합니다.",
		"rangeDescription": "높은 값은 출력을 더 무작위하게, 낮은 값은 더 결정적으로 만듭니다."
	},
	"modelInfo": {
		"supportsImages": "이미지 지원",
		"noImages": "이미지 지원 안 함",
		"supportsComputerUse": "컴퓨터 사용 지원",
		"noComputerUse": "컴퓨터 사용 지원 안 함",
		"supportsPromptCache": "프롬프트 캐시 지원",
		"noPromptCache": "프롬프트 캐시 지원 안 함",
		"maxOutput": "최대 출력",
		"inputPrice": "입력 가격",
		"outputPrice": "출력 가격",
		"cacheReadsPrice": "캐시 읽기 가격",
		"cacheWritesPrice": "캐시 쓰기 가격",
		"enableStreaming": "스트리밍 활성화",
		"enableR1Format": "R1 모델 매개변수 활성화",
		"enableR1FormatTips": "QWQ와 같은 R1 모델을 사용할 때 활성화해야 하며, 400 오류를 방지합니다",
		"useAzure": "Azure 사용",
		"azureApiVersion": "Azure API 버전 설정",
		"gemini": {
			"freeRequests": "* 분당 {{count}}개의 요청까지 무료. 이후에는 프롬프트 크기에 따라 요금이 부과됩니다.",
			"pricingDetails": "자세한 내용은 가격 정보를 참조하세요.",
			"billingEstimate": "* 요금은 추정치입니다 - 정확한 비용은 프롬프트 크기에 따라 달라집니다."
		}
	},
	"modelPicker": {
		"automaticFetch": "확장 프로그램은 <serviceLink>{{serviceName}}</serviceLink>에서 사용 가능한 최신 모델 목록을 자동으로 가져옵니다. 어떤 모델을 선택해야 할지 확실하지 않다면, Kilo Code는 <defaultModelLink>{{defaultModelId}}</defaultModelLink>로 가장 잘 작동합니다. 현재 사용 가능한 무료 옵션을 찾으려면 \"free\"를 검색해 볼 수도 있습니다.",
		"label": "모델",
		"searchPlaceholder": "검색",
		"noMatchFound": "일치하는 항목 없음",
		"useCustomModel": "사용자 정의 사용: {{modelId}}"
	},
	"footer": {
		"feedback": "질문이나 피드백이 있으시면 <githubLink>github.com/Kilo-Org/kilocode</githubLink>에서 이슈를 열거나 <redditLink>reddit.com/r/kilocode</redditLink> 또는 <discordLink>kilocode.ai/discord</discordLink>에 가입하세요",
		"support": "재무 관련 문의는 <supportLink>https://kilocode.ai/support</supportLink>로 고객 지원팀에 문의하세요",
		"telemetry": {
			"label": "오류 및 사용 보고 허용",
			"description": "사용 데이터 및 오류 보고서를 보내 Kilo Code 개선에 도움을 주세요. 코드, 프롬프트 또는 개인 정보는 절대 전송되지 않습니다. 자세한 내용은 개인정보 보호정책을 참조하세요."
		},
		"settings": {
			"import": "가져오기",
			"export": "내보내기",
			"reset": "초기화"
		}
	},
	"thinkingBudget": {
		"maxTokens": "최대 tokens",
		"maxThinkingTokens": "최대 사고 tokens"
	},
	"validation": {
		"apiKey": "유효한 API 키를 입력해야 합니다.",
		"awsRegion": "Amazon Bedrock을 사용하려면 리전을 선택해야 합니다.",
		"googleCloud": "유효한 Google Cloud 프로젝트 ID와 리전을 입력해야 합니다.",
		"modelId": "유효한 모델 ID를 입력해야 합니다.",
		"modelSelector": "유효한 모델 선택기를 입력해야 합니다.",
		"openAi": "유효한 기본 URL, API 키, 모델 ID를 입력해야 합니다.",
		"arn": {
			"invalidFormat": "ARN 형식이 잘못되었습니다. 형식 요구사항을 확인하세요.",
			"regionMismatch": "경고: ARN의 리전({{arnRegion}})이 선택한 리전({{region}})과 일치하지 않습니다. 접근 문제가 발생할 수 있습니다. 제공자는 ARN의 리전을 사용합니다."
		},
		"modelAvailability": "제공한 모델 ID({{modelId}})를 사용할 수 없습니다. 다른 모델을 선택하세요.",
		"providerNotAllowed": "제공자 '{{provider}}'는 조직에서 허용되지 않습니다",
		"modelNotAllowed": "모델 '{{model}}'은 제공자 '{{provider}}'에 대해 조직에서 허용되지 않습니다",
		"profileInvalid": "이 프로필에는 조직에서 허용되지 않는 제공자 또는 모델이 포함되어 있습니다"
	},
	"placeholders": {
		"apiKey": "API 키 입력...",
		"profileName": "프로필 이름 입력",
		"accessKey": "액세스 키 입력...",
		"secretKey": "시크릿 키 입력...",
		"sessionToken": "세션 토큰 입력...",
		"credentialsJson": "인증 정보 JSON 입력...",
		"keyFilePath": "키 파일 경로 입력...",
		"projectId": "프로젝트 ID 입력...",
		"customArn": "ARN 입력 (예: arn:aws:bedrock:us-east-1:123456789012:foundation-model/my-model)",
		"baseUrl": "기본 URL 입력...",
		"modelId": {
			"lmStudio": "예: meta-llama-3.1-8b-instruct",
			"lmStudioDraft": "예: lmstudio-community/llama-3.2-1b-instruct",
			"ollama": "예: llama3.1"
		},
		"numbers": {
			"maxTokens": "예: 4096",
			"contextWindow": "예: 128000",
			"inputPrice": "예: 0.0001",
			"outputPrice": "예: 0.0002",
			"cacheWritePrice": "예: 0.00005"
		}
	},
	"defaults": {
		"ollamaUrl": "기본값: http://localhost:11434",
		"lmStudioUrl": "기본값: http://localhost:1234",
		"geminiUrl": "기본값: https://generativelanguage.googleapis.com"
	},
	"labels": {
		"customArn": "사용자 지정 ARN",
		"useCustomArn": "사용자 지정 ARN 사용..."
	},
	"display": {
		"taskTimeline": {
			"label": "작업 타임라인 표시",
			"description": "작업 메시지의 시각적 타임라인을 유형별로 색상화하여 표시하므로, 작업 진행 상황을 빠르게 확인하고 작업 기록의 특정 지점으로 스크롤하여 돌아갈 수 있습니다."
		}
	},
	"includeMaxOutputTokens": "최대 출력 토큰 포함",
	"includeMaxOutputTokensDescription": "API 요청에서 최대 출력 토큰 매개변수를 전송합니다. 일부 제공업체는 이를 지원하지 않을 수 있습니다."
}<|MERGE_RESOLUTION|>--- conflicted
+++ resolved
@@ -123,13 +123,9 @@
 		"resetToDefault": "기본값으로 재설정"
 	},
 	"autoApprove": {
-<<<<<<< HEAD
-		"description": "Kilo Code가 승인 없이 자동으로 작업을 수행할 수 있도록 허용합니다. AI를 완전히 신뢰하고 관련 보안 위험을 이해하는 경우에만 이러한 설정을 활성화하세요.",
-=======
 		"description": "Roo가 승인 없이 자동으로 작업을 수행할 수 있도록 허용합니다. AI를 완전히 신뢰하고 관련 보안 위험을 이해하는 경우에만 이러한 설정을 활성화하세요.",
 		"toggleAriaLabel": "자동 승인 전환",
 		"disabledAriaLabel": "자동 승인 비활성화됨 - 먼저 옵션을 선택하세요",
->>>>>>> a0e640cd
 		"readOnly": {
 			"label": "읽기",
 			"description": "활성화되면 Kilo Code는 승인 버튼을 클릭하지 않고도 자동으로 디렉토리 내용을 보고 파일을 읽습니다.",
@@ -399,8 +395,9 @@
 		"claudeCode": {
 			"pathLabel": "클로드 코드 경로",
 			"description": "Claude Code CLI의 선택적 경로입니다. 설정하지 않으면 'claude'가 기본값입니다.",
-<<<<<<< HEAD
-			"placeholder": "기본값: claude"
+			"placeholder": "기본값: claude",
+			"maxTokensLabel": "최대 출력 토큰",
+			"maxTokensDescription": "Claude Code 응답의 최대 출력 토큰 수. 기본값은 8000입니다."
 		},
 		"geminiCli": {
 			"description": "이 공급자는 Gemini CLI 도구의 OAuth 인증을 사용하며 API 키가 필요하지 않습니다.",
@@ -416,11 +413,6 @@
 			"requirement4": "API 키를 사용하지 않습니다 - 인증은 OAuth를 통해 처리됩니다",
 			"requirement5": "Gemini CLI 도구가 먼저 설치되고 인증되어야 합니다",
 			"freeAccess": "OAuth 인증을 통한 무료 액세스"
-=======
-			"placeholder": "기본값: claude",
-			"maxTokensLabel": "최대 출력 토큰",
-			"maxTokensDescription": "Claude Code 응답의 최대 출력 토큰 수. 기본값은 8000입니다."
->>>>>>> a0e640cd
 		}
 	},
 	"browser": {
