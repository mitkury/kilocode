{
	"common": {
		"save": "Enregistrer",
		"done": "Terminé",
		"cancel": "Annuler",
		"reset": "Réinitialiser",
		"select": "Sélectionner",
		"add": "Ajouter un en-tête",
		"remove": "Supprimer"
	},
	"header": {
		"title": "Paramètres",
		"saveButtonTooltip": "Enregistrer les modifications",
		"nothingChangedTooltip": "Rien n'a changé",
		"doneButtonTooltip": "Ignorer les modifications non enregistrées et fermer le panneau des paramètres"
	},
	"unsavedChangesDialog": {
		"title": "Modifications non enregistrées",
		"description": "Voulez-vous ignorer les modifications et continuer ?",
		"cancelButton": "Annuler",
		"discardButton": "Ignorer les modifications"
	},
	"sections": {
		"providers": "Fournisseurs",
		"autoApprove": "Auto-approbation",
		"browser": "Accès ordinateur",
		"checkpoints": "Points de contrôle",
		"notifications": "Notifications",
		"contextManagement": "Contexte",
		"terminal": "Terminal",
		"experimental": "Expérimental",
		"language": "Langue",
<<<<<<< HEAD
		"about": "À propos de Kilo Code",
		"interface": "Interface",
		"mcp": "Serveurs MCP"
=======
		"about": "À propos de Roo Code"
>>>>>>> 2caf974e
	},
	"autoApprove": {
		"description": "Permettre à Kilo Code d'effectuer automatiquement des opérations sans requérir d'approbation. Activez ces paramètres uniquement si vous faites entièrement confiance à l'IA et que vous comprenez les risques de sécurité associés.",
		"readOnly": {
			"label": "Lecture",
			"description": "Lorsque cette option est activée, Kilo Code affichera automatiquement le contenu des répertoires et lira les fichiers sans que vous ayez à cliquer sur le bouton Approuver.",
			"outsideWorkspace": {
				"label": "Inclure les fichiers en dehors de l'espace de travail",
				"description": "Permettre à Kilo Code de lire des fichiers en dehors de l'espace de travail actuel sans nécessiter d'approbation."
			}
		},
		"write": {
			"label": "Écriture",
			"description": "Créer et modifier automatiquement des fichiers sans nécessiter d'approbation",
			"delayLabel": "Délai après les écritures pour permettre aux diagnostics de détecter les problèmes potentiels",
			"outsideWorkspace": {
				"label": "Inclure les fichiers en dehors de l'espace de travail",
				"description": "Permettre à Kilo Code de créer et modifier des fichiers en dehors de l'espace de travail actuel sans nécessiter d'approbation."
			}
		},
		"browser": {
			"label": "Navigateur",
			"description": "Effectuer automatiquement des actions du navigateur sans nécessiter d'approbation. Remarque : S'applique uniquement lorsque le modèle prend en charge l'utilisation de l'ordinateur"
		},
		"retry": {
			"label": "Réessayer",
			"description": "Réessayer automatiquement les requêtes API échouées lorsque le serveur renvoie une réponse d'erreur",
			"delayLabel": "Délai avant de réessayer la requête"
		},
		"mcp": {
			"label": "MCP",
			"description": "Activer l'approbation automatique des outils MCP individuels dans la vue des serveurs MCP (nécessite à la fois ce paramètre et la case à cocher \"Toujours autoriser\" de l'outil)"
		},
		"modeSwitch": {
			"label": "Mode",
			"description": "Basculer automatiquement entre différents modes sans nécessiter d'approbation"
		},
		"subtasks": {
			"label": "Sous-tâches",
			"description": "Permettre la création et l'achèvement des sous-tâches sans nécessiter d'approbation"
		},
		"execute": {
			"label": "Exécuter",
			"description": "Exécuter automatiquement les commandes de terminal autorisées sans nécessiter d'approbation",
			"allowedCommands": "Commandes auto-exécutables autorisées",
			"allowedCommandsDescription": "Préfixes de commandes qui peuvent être auto-exécutés lorsque \"Toujours approuver les opérations d'exécution\" est activé. Ajoutez * pour autoriser toutes les commandes (à utiliser avec précaution).",
			"commandPlaceholder": "Entrez le préfixe de commande (ex. 'git ')",
			"addButton": "Ajouter"
		},
		"showMenu": {
			"label": "Afficher le menu d'approbation automatique dans la vue de chat",
			"description": "Lorsque cette option est activée, le menu d'approbation automatique sera affiché en bas de la vue de chat, permettant un accès rapide aux paramètres d'approbation automatique"
		}
	},
	"providers": {
		"configProfile": "Profil de configuration",
		"providerDocumentation": "Documentation {{provider}}",
		"description": "Enregistrez différentes configurations d'API pour basculer rapidement entre les fournisseurs et les paramètres.",
		"apiProvider": "Fournisseur d'API",
		"model": "Modèle",
		"nameEmpty": "Le nom ne peut pas être vide",
		"nameExists": "Un profil avec ce nom existe déjà",
		"deleteProfile": "Supprimer le profil",
		"invalidArnFormat": "Format ARN invalide. Veuillez vérifier les exemples ci-dessus.",
		"enterNewName": "Entrez un nouveau nom",
		"addProfile": "Ajouter un profil",
		"renameProfile": "Renommer le profil",
		"newProfile": "Nouveau profil de configuration",
		"enterProfileName": "Entrez le nom du profil",
		"createProfile": "Créer un profil",
		"cannotDeleteOnlyProfile": "Impossible de supprimer le seul profil",
		"searchPlaceholder": "Rechercher des profils",
		"noMatchFound": "Aucun profil correspondant trouvé",
		"vscodeLmDescription": "L'API du modèle de langage VS Code vous permet d'exécuter des modèles fournis par d'autres extensions VS Code (y compris, mais sans s'y limiter, GitHub Copilot). Le moyen le plus simple de commencer est d'installer les extensions Copilot et Copilot Chat depuis le VS Code Marketplace.",
		"awsCustomArnUse": "Entrez un ARN Amazon Bedrock valide pour le modèle que vous souhaitez utiliser. Exemples de format :",
		"awsCustomArnDesc": "Assurez-vous que la région dans l'ARN correspond à la région AWS sélectionnée ci-dessus.",
		"openRouterApiKey": "Clé API OpenRouter",
		"getOpenRouterApiKey": "Obtenir la clé API OpenRouter",
		"apiKeyStorageNotice": "Les clés API sont stockées en toute sécurité dans le stockage sécurisé de VSCode",
		"glamaApiKey": "Clé API Glama",
		"getGlamaApiKey": "Obtenir la clé API Glama",
		"useCustomBaseUrl": "Utiliser une URL de base personnalisée",
		"useHostHeader": "Utiliser un en-tête Host personnalisé",
		"useLegacyFormat": "Utiliser le format API OpenAI hérité",
		"customHeaders": "En-têtes personnalisés",
		"headerName": "Nom de l'en-tête",
		"headerValue": "Valeur de l'en-tête",
		"noCustomHeaders": "Aucun en-tête personnalisé défini. Cliquez sur le bouton + pour en ajouter un.",
		"requestyApiKey": "Clé API Requesty",
		"getRequestyApiKey": "Obtenir la clé API Requesty",
		"refreshModels": {
			"label": "Actualiser les modèles",
			"hint": "Veuillez rouvrir les paramètres pour voir les modèles les plus récents."
		},
		"openRouterTransformsText": "Compresser les prompts et chaînes de messages à la taille du contexte (<a>Transformations OpenRouter</a>)",
		"anthropicApiKey": "Clé API Anthropic",
		"getAnthropicApiKey": "Obtenir la clé API Anthropic",
		"anthropicUseAuthToken": "Passer la clé API Anthropic comme en-tête d'autorisation au lieu de X-Api-Key",
		"chutesApiKey": "Clé API Chutes",
		"getChutesApiKey": "Obtenir la clé API Chutes",
		"deepSeekApiKey": "Clé API DeepSeek",
		"getDeepSeekApiKey": "Obtenir la clé API DeepSeek",
		"geminiApiKey": "Clé API Gemini",
		"getGroqApiKey": "Obtenir la clé API Groq",
		"groqApiKey": "Clé API Groq",
		"getGeminiApiKey": "Obtenir la clé API Gemini",
		"openAiApiKey": "Clé API OpenAI",
		"openAiBaseUrl": "URL de base",
		"getOpenAiApiKey": "Obtenir la clé API OpenAI",
		"mistralApiKey": "Clé API Mistral",
		"getMistralApiKey": "Obtenir la clé API Mistral / Codestral",
		"codestralBaseUrl": "URL de base Codestral (Optionnel)",
		"codestralBaseUrlDesc": "Définir une URL alternative pour le modèle Codestral.",
		"xaiApiKey": "Clé API xAI",
		"getXaiApiKey": "Obtenir la clé API xAI",
		"litellmApiKey": "Clé API LiteLLM",
		"litellmBaseUrl": "URL de base LiteLLM",
		"awsCredentials": "Identifiants AWS",
		"awsProfile": "Profil AWS",
		"awsProfileName": "Nom du profil AWS",
		"awsAccessKey": "Clé d'accès AWS",
		"awsSecretKey": "Clé secrète AWS",
		"awsSessionToken": "Jeton de session AWS",
		"awsRegion": "Région AWS",
		"awsCrossRegion": "Utiliser l'inférence inter-régions",
		"enablePromptCaching": "Activer la mise en cache des prompts",
		"enablePromptCachingTitle": "Activer la mise en cache des prompts pour améliorer les performances et réduire les coûts pour les modèles pris en charge.",
		"cacheUsageNote": "Remarque : Si vous ne voyez pas l'utilisation du cache, essayez de sélectionner un modèle différent puis de sélectionner à nouveau votre modèle souhaité.",
		"vscodeLmModel": "Modèle de langage",
		"vscodeLmWarning": "Remarque : Il s'agit d'une intégration très expérimentale et le support des fournisseurs variera. Si vous recevez une erreur concernant un modèle non pris en charge, c'est un problème du côté du fournisseur.",
		"googleCloudSetup": {
			"title": "Pour utiliser Google Cloud Vertex AI, vous devez :",
			"step1": "1. Créer un compte Google Cloud, activer l'API Vertex AI et activer les modèles Claude souhaités.",
			"step2": "2. Installer Google Cloud CLI et configurer les identifiants par défaut de l'application.",
			"step3": "3. Ou créer un compte de service avec des identifiants."
		},
		"googleCloudCredentials": "Identifiants Google Cloud",
		"googleCloudKeyFile": "Chemin du fichier de clé Google Cloud",
		"googleCloudProjectId": "ID du projet Google Cloud",
		"googleCloudRegion": "Région Google Cloud",
		"lmStudio": {
			"baseUrl": "URL de base (optionnel)",
			"modelId": "ID du modèle",
			"speculativeDecoding": "Activer le décodage spéculatif",
			"draftModelId": "ID du modèle brouillon",
			"draftModelDesc": "Le modèle brouillon doit être de la même famille de modèles pour que le décodage spéculatif fonctionne correctement.",
			"selectDraftModel": "Sélectionner le modèle brouillon",
			"noModelsFound": "Aucun modèle brouillon trouvé. Veuillez vous assurer que LM Studio est en cours d'exécution avec le mode serveur activé.",
			"description": "LM Studio vous permet d'exécuter des modèles localement sur votre ordinateur. Pour obtenir des instructions sur la mise en route, consultez leur <a>guide de démarrage rapide</a>. Vous devrez également démarrer la fonction <b>serveur local</b> de LM Studio pour l'utiliser avec cette extension. <span>Remarque :</span> Kilo Code utilise des prompts complexes et fonctionne mieux avec les modèles Claude. Les modèles moins performants peuvent ne pas fonctionner comme prévu."
		},
		"ollama": {
			"baseUrl": "URL de base (optionnel)",
			"modelId": "ID du modèle",
			"description": "Ollama vous permet d'exécuter des modèles localement sur votre ordinateur. Pour obtenir des instructions sur la mise en route, consultez le guide de démarrage rapide.",
			"warning": "Remarque : Kilo Code utilise des prompts complexes et fonctionne mieux avec les modèles Claude. Les modèles moins performants peuvent ne pas fonctionner comme prévu."
		},
		"unboundApiKey": "Clé API Unbound",
		"getUnboundApiKey": "Obtenir la clé API Unbound",
		"humanRelay": {
			"description": "Aucune clé API n'est requise, mais l'utilisateur doit aider à copier et coller les informations dans le chat web de l'IA.",
			"instructions": "Pendant l'utilisation, une boîte de dialogue apparaîtra et le message actuel sera automatiquement copié dans le presse-papiers. Vous devez le coller dans les versions web de l'IA (comme ChatGPT ou Claude), puis copier la réponse de l'IA dans la boîte de dialogue et cliquer sur le bouton de confirmation."
		},
		"openRouter": {
			"providerRouting": {
				"title": "Routage des fournisseurs OpenRouter",
				"description": "OpenRouter dirige les requêtes vers les meilleurs fournisseurs disponibles pour votre modèle. Par défaut, les requêtes sont équilibrées entre les principaux fournisseurs pour maximiser la disponibilité. Cependant, vous pouvez choisir un fournisseur spécifique à utiliser pour ce modèle.",
				"learnMore": "En savoir plus sur le routage des fournisseurs"
			}
		},
		"customModel": {
			"capabilities": "Configurez les capacités et les prix pour votre modèle personnalisé compatible OpenAI. Soyez prudent lors de la spécification des capacités du modèle, car elles peuvent affecter le fonctionnement de Kilo Code.",
			"maxTokens": {
				"label": "Tokens de sortie maximum",
				"description": "Nombre maximum de tokens que le modèle peut générer dans une réponse. (Spécifiez -1 pour permettre au serveur de définir les tokens maximum.)"
			},
			"contextWindow": {
				"label": "Taille de la fenêtre de contexte",
				"description": "Total des tokens (entrée + sortie) que le modèle peut traiter."
			},
			"imageSupport": {
				"label": "Support des images",
				"description": "Ce modèle est-il capable de traiter et de comprendre les images ?"
			},
			"computerUse": {
				"label": "Utilisation de l'ordinateur",
				"description": "Ce modèle est-il capable d'interagir avec un navigateur ? (ex. Claude 3.7 Sonnet)"
			},
			"promptCache": {
				"label": "Mise en cache des prompts",
				"description": "Ce modèle est-il capable de mettre en cache les prompts ?"
			},
			"pricing": {
				"input": {
					"label": "Prix d'entrée",
					"description": "Coût par million de tokens dans l'entrée/prompt. Cela affecte le coût d'envoi du contexte et des instructions au modèle."
				},
				"output": {
					"label": "Prix de sortie",
					"description": "Coût par million de tokens dans la réponse du modèle. Cela affecte le coût du contenu généré et des complétions."
				},
				"cacheReads": {
					"label": "Prix des lectures de cache",
					"description": "Coût par million de tokens pour la lecture depuis le cache. C'est le prix facturé lors de la récupération d'une réponse mise en cache."
				},
				"cacheWrites": {
					"label": "Prix des écritures de cache",
					"description": "Coût par million de tokens pour l'écriture dans le cache. C'est le prix facturé lors de la première mise en cache d'un prompt."
				}
			},
			"resetDefaults": "Réinitialiser les valeurs par défaut"
		},
		"rateLimitSeconds": {
			"label": "Limite de débit",
			"description": "Temps minimum entre les requêtes API."
		},
		"reasoningEffort": {
			"label": "Effort de raisonnement du modèle",
			"high": "Élevé",
			"medium": "Moyen",
			"low": "Faible"
		},
		"setReasoningLevel": "Activer l'effort de raisonnement"
	},
	"browser": {
		"enable": {
			"label": "Activer l'outil de navigateur",
			"description": "Lorsque cette option est activée, Kilo Code peut utiliser un navigateur pour interagir avec des sites web lors de l'utilisation de modèles qui prennent en charge l'utilisation de l'ordinateur."
		},
		"viewport": {
			"label": "Taille de la fenêtre d'affichage",
			"description": "Sélectionnez la taille de la fenêtre d'affichage pour les interactions du navigateur. Cela affecte la façon dont les sites web sont affichés et dont on interagit avec eux.",
			"options": {
				"largeDesktop": "Grand bureau (1280x800)",
				"smallDesktop": "Petit bureau (900x600)",
				"tablet": "Tablette (768x1024)",
				"mobile": "Mobile (360x640)"
			}
		},
		"screenshotQuality": {
			"label": "Qualité des captures d'écran",
			"description": "Ajustez la qualité WebP des captures d'écran du navigateur. Des valeurs plus élevées fournissent des captures plus claires mais augmentent l'utilisation de token."
		},
		"remote": {
			"label": "Utiliser une connexion de navigateur distant",
			"description": "Se connecter à un navigateur Chrome exécuté avec le débogage à distance activé (--remote-debugging-port=9222).",
			"urlPlaceholder": "URL personnalisée (ex. http://localhost:9222)",
			"testButton": "Tester la connexion",
			"testingButton": "Test en cours...",
			"instructions": "Entrez l'adresse hôte du protocole DevTools ou laissez vide pour découvrir automatiquement les instances Chrome locales. Le bouton Tester la connexion essaiera l'URL personnalisée si fournie, ou découvrira automatiquement si le champ est vide."
		}
	},
	"checkpoints": {
		"enable": {
			"label": "Activer les points de contrôle automatiques",
			"description": "Lorsque cette option est activée, Kilo Code créera automatiquement des points de contrôle pendant l'exécution des tâches, facilitant la révision des modifications ou le retour à des états antérieurs."
		}
	},
	"notifications": {
		"sound": {
			"label": "Activer les effets sonores",
			"description": "Lorsque cette option est activée, Kilo Code jouera des effets sonores pour les notifications et les événements.",
			"volumeLabel": "Volume"
		},
		"tts": {
			"label": "Activer la synthèse vocale",
			"description": "Lorsque cette option est activée, Kilo Code lira ses réponses à haute voix en utilisant la synthèse vocale.",
			"speedLabel": "Vitesse"
		}
	},
	"contextManagement": {
		"description": "Contrôlez quelles informations sont incluses dans la fenêtre de contexte de l'IA, affectant l'utilisation de token et la qualité des réponses",
		"openTabs": {
			"label": "Limite de contexte des onglets ouverts",
			"description": "Nombre maximum d'onglets VSCode ouverts à inclure dans le contexte. Des valeurs plus élevées fournissent plus de contexte mais augmentent l'utilisation de token."
		},
		"workspaceFiles": {
			"label": "Limite de contexte des fichiers de l'espace de travail",
			"description": "Nombre maximum de fichiers à inclure dans les détails du répertoire de travail actuel. Des valeurs plus élevées fournissent plus de contexte mais augmentent l'utilisation de token."
		},
		"rooignore": {
			"label": "Afficher les fichiers .kilocodeignore dans les listes et recherches",
			"description": "Lorsque cette option est activée, les fichiers correspondant aux modèles dans .kilocodeignore seront affichés dans les listes avec un symbole de cadenas. Lorsqu'elle est désactivée, ces fichiers seront complètement masqués des listes de fichiers et des recherches."
		},
		"maxReadFile": {
			"label": "Seuil d'auto-troncature de lecture de fichier",
			"description": "Kilo Code lit ce nombre de lignes lorsque le modèle omet les valeurs de début/fin. Si ce nombre est inférieur au total du fichier, Kilo Code génère un index des numéros de ligne des définitions de code. Cas spéciaux : -1 indique à Kilo Code de lire le fichier entier (sans indexation), et 0 indique de ne lire aucune ligne et de fournir uniquement les index de ligne pour un contexte minimal. Des valeurs plus basses minimisent l'utilisation initiale du contexte, permettant des lectures ultérieures de plages de lignes précises. Les requêtes avec début/fin explicites ne sont pas limitées par ce paramètre.",
			"lines": "lignes",
			"always_full_read": "Toujours lire le fichier entier"
		}
	},
	"terminal": {
		"basic": {
			"label": "Paramètres du terminal : Base",
			"description": "Paramètres de base du terminal"
		},
		"advanced": {
			"label": "Paramètres du terminal : Avancé",
			"description": "Les options suivantes peuvent nécessiter un redémarrage du terminal pour appliquer le paramètre."
		},
		"outputLineLimit": {
			"label": "Limite de sortie du terminal",
			"description": "Nombre maximum de lignes à inclure dans la sortie du terminal lors de l'exécution de commandes. Lorsque ce nombre est dépassé, les lignes seront supprimées du milieu, économisant des token."
		},
		"shellIntegrationTimeout": {
			"label": "Délai d'intégration du shell du terminal",
			"description": "Temps maximum d'attente pour l'initialisation de l'intégration du shell avant d'exécuter des commandes. Pour les utilisateurs avec des temps de démarrage de shell longs, cette valeur peut nécessiter d'être augmentée si vous voyez des erreurs \"Shell Integration Unavailable\" dans le terminal."
		},
		"shellIntegrationDisabled": {
			"label": "Désactiver l'intégration du shell du terminal",
			"description": "Active ceci si les commandes du terminal ne fonctionnent pas correctement ou si tu vois des erreurs 'Shell Integration Unavailable'. Cela utilise une méthode plus simple pour exécuter les commandes, en contournant certaines fonctionnalités avancées du terminal."
		},
		"compressProgressBar": {
			"label": "Compresser la sortie des barres de progression",
			"description": "Lorsque activé, traite la sortie du terminal avec des retours chariot (\\r) pour simuler l'affichage d'un terminal réel. Cela supprime les états intermédiaires des barres de progression, ne conservant que l'état final, ce qui économise de l'espace de contexte pour des informations plus pertinentes."
		},
		"zdotdir": {
			"label": "Activer la gestion ZDOTDIR",
			"description": "Lorsque activé, crée un répertoire temporaire pour ZDOTDIR afin de gérer correctement l'intégration du shell zsh. Cela garantit le bon fonctionnement de l'intégration du shell VSCode avec zsh tout en préservant votre configuration zsh. (expérimental)"
		},
		"commandDelay": {
			"label": "Délai de commande du terminal",
			"description": "Délai en millisecondes à ajouter après l'exécution de la commande. Le paramètre par défaut de 0 désactive complètement le délai. Cela peut aider à garantir que la sortie de la commande est entièrement capturée dans les terminaux avec des problèmes de synchronisation. Dans la plupart des terminaux, cela est implémenté en définissant `PROMPT_COMMAND='sleep N'` et Powershell ajoute `start-sleep` à la fin de chaque commande. À l'origine, c'était une solution pour le bug VSCode#237208 et peut ne pas être nécessaire."
		},
		"powershellCounter": {
			"label": "Activer le contournement du compteur PowerShell",
			"description": "Lorsqu'activé, ajoute un compteur aux commandes PowerShell pour assurer une exécution correcte des commandes. Cela aide avec les terminaux PowerShell qui peuvent avoir des problèmes de capture de sortie."
		},
		"zshClearEolMark": {
			"label": "Effacer la marque de fin de ligne ZSH",
			"description": "Lorsqu'activé, efface la marque de fin de ligne ZSH en définissant PROMPT_EOL_MARK=''. Cela évite les problèmes d'interprétation de la sortie des commandes lorsqu'elle se termine par des caractères spéciaux comme '%'."
		},
		"zshOhMy": {
			"label": "Activer l'intégration Oh My Zsh",
			"description": "Lorsqu'activé, définit ITERM_SHELL_INTEGRATION_INSTALLED=Yes pour activer les fonctionnalités d'intégration du shell Oh My Zsh. L'application de ce paramètre peut nécessiter le redémarrage de l'IDE. (expérimental)"
		},
		"zshP10k": {
			"label": "Activer l'intégration Powerlevel10k",
			"description": "Lorsqu'activé, définit POWERLEVEL9K_TERM_SHELL_INTEGRATION=true pour activer les fonctionnalités d'intégration du shell Powerlevel10k. (expérimental)"
		},
		"inheritEnv": {
			"label": "Hériter des variables d'environnement",
			"description": "Lorsqu'activé, le terminal hérite des variables d'environnement du processus parent VSCode, comme les paramètres d'intégration du shell définis dans le profil utilisateur. Cela bascule directement le paramètre global VSCode `terminal.integrated.inheritEnv`"
		}
	},
	"advanced": {
		"diff": {
			"label": "Activer l'édition via des diffs",
			"description": "Lorsque cette option est activée, Kilo Code pourra éditer des fichiers plus rapidement et rejettera automatiquement les écritures de fichiers complets tronqués. Fonctionne mieux avec le dernier modèle Claude 3.7 Sonnet.",
			"strategy": {
				"label": "Stratégie de diff",
				"options": {
					"standard": "Standard (Bloc unique)",
					"multiBlock": "Expérimental : Diff multi-blocs",
					"unified": "Expérimental : Diff unifié"
				},
				"descriptions": {
					"standard": "La stratégie de diff standard applique les modifications à un seul bloc de code à la fois.",
					"unified": "La stratégie de diff unifié prend plusieurs approches pour appliquer les diffs et choisit la meilleure approche.",
					"multiBlock": "La stratégie de diff multi-blocs permet de mettre à jour plusieurs blocs de code dans un fichier en une seule requête."
				}
			},
			"matchPrecision": {
				"label": "Précision de correspondance",
				"description": "Ce curseur contrôle la précision avec laquelle les sections de code doivent correspondre lors de l'application des diffs. Des valeurs plus basses permettent des correspondances plus flexibles mais augmentent le risque de remplacements incorrects. Utilisez des valeurs inférieures à 100 % avec une extrême prudence."
			}
		}
	},
	"experimental": {
		"warning": "⚠️",
		"DIFF_STRATEGY_UNIFIED": {
			"name": "Utiliser la stratégie diff unifiée expérimentale",
			"description": "Activer la stratégie diff unifiée expérimentale. Cette stratégie pourrait réduire le nombre de tentatives causées par des erreurs de modèle, mais peut provoquer des comportements inattendus ou des modifications incorrectes. Activez-la uniquement si vous comprenez les risques et êtes prêt à examiner attentivement tous les changements."
		},
		"SEARCH_AND_REPLACE": {
			"name": "Utiliser l'outil de recherche et remplacement expérimental",
			"description": "Activer l'outil de recherche et remplacement expérimental, permettant à Kilo Code de remplacer plusieurs occurrences d'un terme de recherche en une seule requête."
		},
		"INSERT_BLOCK": {
			"name": "Utiliser l'outil d'insertion de contenu expérimental",
			"description": "Activer l'outil d'insertion de contenu expérimental, permettant à Kilo Code d'insérer du contenu à des numéros de ligne spécifiques sans avoir besoin de créer un diff."
		},
		"POWER_STEERING": {
			"name": "Utiliser le mode \"direction assistée\" expérimental",
			"description": "Lorsqu'il est activé, Kilo Code rappellera plus fréquemment au modèle les détails de sa définition de mode actuelle. Cela conduira à une adhérence plus forte aux définitions de rôles et aux instructions personnalisées, mais utilisera plus de tokens par message."
		},
		"MULTI_SEARCH_AND_REPLACE": {
			"name": "Utiliser l'outil diff multi-blocs expérimental",
			"description": "Lorsqu'il est activé, Kilo Code utilisera l'outil diff multi-blocs. Cela tentera de mettre à jour plusieurs blocs de code dans le fichier en une seule requête."
		}
	},
	"promptCaching": {
<<<<<<< HEAD
		"label": "Activer la mise en cache des prompts",
		"description": "Lorsque cette option est activée, Kilo Code utilisera ce modèle avec la mise en cache des prompts activée afin de réduire les coûts."
=======
		"label": "Désactiver la mise en cache des prompts",
		"description": "Lorsque cette option est cochée, Roo n'utilisera pas la mise en cache des prompts pour ce modèle."
>>>>>>> 2caf974e
	},
	"temperature": {
		"useCustom": "Utiliser une température personnalisée",
		"description": "Contrôle l'aléatoire dans les réponses du modèle.",
		"rangeDescription": "Des valeurs plus élevées rendent la sortie plus aléatoire, des valeurs plus basses la rendent plus déterministe."
	},
	"modelInfo": {
		"supportsImages": "Prend en charge les images",
		"noImages": "Ne prend pas en charge les images",
		"supportsComputerUse": "Prend en charge l'utilisation de l'ordinateur",
		"noComputerUse": "Ne prend pas en charge l'utilisation de l'ordinateur",
		"supportsPromptCache": "Prend en charge la mise en cache des prompts",
		"noPromptCache": "Ne prend pas en charge la mise en cache des prompts",
		"maxOutput": "Sortie maximale",
		"inputPrice": "Prix d'entrée",
		"outputPrice": "Prix de sortie",
		"cacheReadsPrice": "Prix des lectures de cache",
		"cacheWritesPrice": "Prix des écritures de cache",
		"enableStreaming": "Activer le streaming",
		"enableR1Format": "Activer les paramètres du modèle R1",
		"enableR1FormatTips": "Doit être activé lors de l'utilisation de modèles R1 tels que QWQ, pour éviter l'erreur 400",
		"useAzure": "Utiliser Azure",
		"azureApiVersion": "Définir la version de l'API Azure",
		"gemini": {
			"freeRequests": "* Gratuit jusqu'à {{count}} requêtes par minute. Après cela, la facturation dépend de la taille du prompt.",
			"pricingDetails": "Pour plus d'informations, voir les détails de tarification.",
			"billingEstimate": "* La facturation est une estimation - le coût exact dépend de la taille du prompt."
		}
	},
	"modelPicker": {
		"automaticFetch": "L'extension récupère automatiquement la liste la plus récente des modèles disponibles sur <serviceLink>{{serviceName}}</serviceLink>. Si vous ne savez pas quel modèle choisir, Kilo Code fonctionne mieux avec <defaultModelLink>{{defaultModelId}}</defaultModelLink>. Vous pouvez également rechercher \"free\" pour les options gratuites actuellement disponibles.",
		"label": "Modèle",
		"searchPlaceholder": "Rechercher",
		"noMatchFound": "Aucune correspondance trouvée",
		"useCustomModel": "Utiliser personnalisé : {{modelId}}"
	},
	"footer": {
		"feedback": "Si vous avez des questions ou des commentaires, n'hésitez pas à ouvrir un problème sur <githubLink>github.com/Kilo-Org/kilocode</githubLink> ou à rejoindre <redditLink>reddit.com/r/kilocode</redditLink> ou <discordLink>kilocode.ai/discord</discordLink>",
		"version": "Kilo Code v{{version}}",
		"telemetry": {
			"label": "Autoriser les rapports anonymes d'erreurs et d'utilisation",
			"description": "Aidez à améliorer Kilo Code en envoyant des données d'utilisation anonymes et des rapports d'erreurs. Aucun code, prompt ou information personnelle n'est jamais envoyé. Consultez notre politique de confidentialité pour plus de détails."
		},
		"settings": {
			"import": "Importer",
			"export": "Exporter",
			"reset": "Réinitialiser"
		}
	},
	"thinkingBudget": {
		"maxTokens": "Tokens maximum",
		"maxThinkingTokens": "Tokens de réflexion maximum"
	},
	"validation": {
		"apiKey": "Vous devez fournir une clé API valide.",
		"awsRegion": "Vous devez choisir une région pour utiliser Amazon Bedrock.",
		"googleCloud": "Vous devez fournir un ID de projet et une région Google Cloud valides.",
		"modelId": "Vous devez fournir un ID de modèle valide.",
		"modelSelector": "Vous devez fournir un sélecteur de modèle valide.",
		"openAi": "Vous devez fournir une URL de base, une clé API et un ID de modèle valides.",
		"arn": {
			"invalidFormat": "Format ARN invalide. Veuillez vérifier les exigences de format.",
			"regionMismatch": "Attention : La région dans votre ARN ({{arnRegion}}) ne correspond pas à votre région sélectionnée ({{region}}). Cela peut causer des problèmes d'accès. Le fournisseur utilisera la région de l'ARN."
		},
		"modelAvailability": "L'ID de modèle ({{modelId}}) que vous avez fourni n'est pas disponible. Veuillez choisir un modèle différent."
	},
	"placeholders": {
		"apiKey": "Saisissez la clé API...",
		"profileName": "Saisissez le nom du profil",
		"accessKey": "Saisissez la clé d'accès...",
		"secretKey": "Saisissez la clé secrète...",
		"sessionToken": "Saisissez le jeton de session...",
		"credentialsJson": "Saisissez le JSON des identifiants...",
		"keyFilePath": "Saisissez le chemin du fichier de clé...",
		"projectId": "Saisissez l'ID du projet...",
		"customArn": "Saisissez l'ARN (ex. arn:aws:bedrock:us-east-1:123456789012:foundation-model/my-model)",
		"baseUrl": "Saisissez l'URL de base...",
		"modelId": {
			"lmStudio": "ex. meta-llama-3.1-8b-instruct",
			"lmStudioDraft": "ex. lmstudio-community/llama-3.2-1b-instruct",
			"ollama": "ex. llama3.1"
		},
		"numbers": {
			"maxTokens": "ex. 4096",
			"contextWindow": "ex. 128000",
			"inputPrice": "ex. 0.0001",
			"outputPrice": "ex. 0.0002",
			"cacheWritePrice": "ex. 0.00005"
		}
	},
	"defaults": {
		"ollamaUrl": "Par défaut : http://localhost:11434",
		"lmStudioUrl": "Par défaut : http://localhost:1234",
		"geminiUrl": "Par défaut : https://generativelanguage.googleapis.com"
	},
	"labels": {
		"customArn": "ARN personnalisé",
		"useCustomArn": "Utiliser un ARN personnalisé..."
	}
}<|MERGE_RESOLUTION|>--- conflicted
+++ resolved
@@ -30,13 +30,7 @@
 		"terminal": "Terminal",
 		"experimental": "Expérimental",
 		"language": "Langue",
-<<<<<<< HEAD
-		"about": "À propos de Kilo Code",
-		"interface": "Interface",
-		"mcp": "Serveurs MCP"
-=======
-		"about": "À propos de Roo Code"
->>>>>>> 2caf974e
+		"about": "À propos de Kilo Code"
 	},
 	"autoApprove": {
 		"description": "Permettre à Kilo Code d'effectuer automatiquement des opérations sans requérir d'approbation. Activez ces paramètres uniquement si vous faites entièrement confiance à l'IA et que vous comprenez les risques de sécurité associés.",
@@ -428,13 +422,8 @@
 		}
 	},
 	"promptCaching": {
-<<<<<<< HEAD
-		"label": "Activer la mise en cache des prompts",
-		"description": "Lorsque cette option est activée, Kilo Code utilisera ce modèle avec la mise en cache des prompts activée afin de réduire les coûts."
-=======
 		"label": "Désactiver la mise en cache des prompts",
-		"description": "Lorsque cette option est cochée, Roo n'utilisera pas la mise en cache des prompts pour ce modèle."
->>>>>>> 2caf974e
+		"description": "Lorsque cette option est cochée, Kilo Code n'utilisera pas la mise en cache des prompts pour ce modèle."
 	},
 	"temperature": {
 		"useCustom": "Utiliser une température personnalisée",
