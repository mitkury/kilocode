--- conflicted
+++ resolved
@@ -34,7 +34,7 @@
 		"about": "Sobre Kilo Code"
 	},
 	"prompts": {
-		"description": "Configura les indicacions de suport utilitzades per a accions ràpides com millorar indicacions, explicar codi i solucionar problemes. Aquestes indicacions ajuden Roo a proporcionar millor assistència per a tasques comunes de desenvolupament."
+		"description": "Configura les indicacions de suport utilitzades per a accions ràpides com millorar indicacions, explicar codi i solucionar problemes. Aquestes indicacions ajuden Kilo Code a proporcionar millor assistència per a tasques comunes de desenvolupament."
 	},
 	"codeIndex": {
 		"title": "Indexació de codi",
@@ -349,7 +349,7 @@
 		"description": "Controleu quina informació s'inclou a la finestra de context de la IA, afectant l'ús de token i la qualitat de resposta",
 		"autoCondenseContextPercent": {
 			"label": "Llindar per activar la condensació intel·ligent de context",
-			"description": "Quan la finestra de context assoleix aquest llindar, Roo la condensarà automàticament."
+			"description": "Quan la finestra de context assoleix aquest llindar, Kilo Code la condensarà automàticament."
 		},
 		"condensingApiConfiguration": {
 			"label": "Configuració d'API per a la condensació de context",
@@ -467,17 +467,6 @@
 		}
 	},
 	"experimental": {
-<<<<<<< HEAD
-		"autoCondenseContextPercent": {
-			"label": "Llindar per activar la condensació intel·ligent de context",
-			"description": "Quan la finestra de context assoleix aquest llindar, Kilo Code la condensarà automàticament."
-		},
-		"AUTO_CONDENSE_CONTEXT": {
-			"name": "Activar automàticament la condensació intel·ligent de context",
-			"description": "La condensació intel·ligent de context utilitza una crida LLM per resumir la conversa anterior quan la finestra de context de la tasca assoleix un llindar predefinit, en lloc d'eliminar missatges antics quan el context s'omple."
-		},
-=======
->>>>>>> 69f72002
 		"DIFF_STRATEGY_UNIFIED": {
 			"name": "Utilitzar estratègia diff unificada experimental",
 			"description": "Activar l'estratègia diff unificada experimental. Aquesta estratègia podria reduir el nombre de reintents causats per errors del model, però pot causar comportaments inesperats o edicions incorrectes. Activeu-la només si enteneu els riscos i esteu disposats a revisar acuradament tots els canvis."
@@ -504,7 +493,7 @@
 		},
 		"CONCURRENT_FILE_READS": {
 			"name": "Habilitar lectura concurrent de fitxers",
-			"description": "Quan està habilitat, Roo pot llegir múltiples fitxers en una sola sol·licitud (fins a 15 fitxers). Quan està deshabilitat, Roo ha de llegir fitxers un per un. Deshabilitar-ho pot ajudar quan es treballa amb models menys capaços o quan voleu més control sobre l'accés als fitxers."
+			"description": "Quan està habilitat, Kilo Code pot llegir múltiples fitxers en una sola sol·licitud (fins a 15 fitxers). Quan està deshabilitat, Kilo Code ha de llegir fitxers un per un. Deshabilitar-ho pot ajudar quan es treballa amb models menys capaços o quan voleu més control sobre l'accés als fitxers."
 		}
 	},
 	"promptCaching": {
