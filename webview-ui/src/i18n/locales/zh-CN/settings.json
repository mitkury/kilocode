{
	"common": {
		"save": "保存",
		"done": "完成",
		"cancel": "取消",
		"reset": "恢复默认设置",
		"select": "选择",
		"add": "添加标头",
		"remove": "移除"
	},
	"header": {
		"title": "设置",
		"saveButtonTooltip": "保存更改",
		"nothingChangedTooltip": "暂无更改",
		"doneButtonTooltip": "放弃未保存的更改并关闭设置面板"
	},
	"unsavedChangesDialog": {
		"title": "未保存的更改",
		"description": "是否放弃更改并继续？",
		"cancelButton": "取消",
		"discardButton": "放弃更改"
	},
	"sections": {
		"providers": "提供商",
		"autoApprove": "自动批准",
		"browser": "计算机交互",
		"checkpoints": "存档点",
		"notifications": "通知",
		"contextManagement": "上下文",
		"terminal": "终端",
		"prompts": "提示词",
		"experimental": "实验性",
		"language": "语言",
		"about": "关于 Kilo Code",
		"mcp": "MCP 服务器",
		"display": "显示"
	},
	"prompts": {
		"description": "配置用于快速操作的支持提示词，如增强提示词、解释代码和修复问题。这些提示词帮助 Kilo Code 为常见开发任务提供更好的支持。"
	},
	"codeIndex": {
		"title": "代码库索引",
		"description": "配置代码库索引设置以启用项目的语义搜索。<0>了解更多</0>",
		"statusTitle": "状态",
		"enableLabel": "启用代码库索引",
		"enableDescription": "启用代码索引以改进搜索和上下文理解",
		"settingsTitle": "索引设置",
		"disabledMessage": "代码库索引当前已禁用。在全局设置中启用它以配置索引选项。",
		"profileLabel": "嵌入提供商",
		"embedderProviderLabel": "嵌入器提供商",
		"selectProfilePlaceholder": "选择提供商",
		"openaiProvider": "OpenAI",
		"ollamaProvider": "Ollama",
		"geminiProvider": "Gemini",
		"geminiApiKeyLabel": "API 密钥：",
		"geminiApiKeyPlaceholder": "输入您的Gemini API密钥",
		"mistralProvider": "Mistral",
		"mistralApiKeyLabel": "API 密钥:",
		"mistralApiKeyPlaceholder": "输入您的 Mistral API 密钥",
		"openaiCompatibleProvider": "OpenAI 兼容",
		"openAiKeyLabel": "OpenAI API 密钥",
		"openAiKeyPlaceholder": "输入你的 OpenAI API 密钥",
		"openAiCompatibleBaseUrlLabel": "基础 URL",
		"openAiCompatibleApiKeyLabel": "API 密钥",
		"openAiCompatibleApiKeyPlaceholder": "输入你的 API 密钥",
		"openAiCompatibleModelDimensionLabel": "嵌入维度：",
		"modelDimensionLabel": "模型维度",
		"openAiCompatibleModelDimensionPlaceholder": "例如，1536",
		"openAiCompatibleModelDimensionDescription": "模型的嵌入维度（输出大小）。请查阅您的提供商文档获取此值。常见值：384、768、1536、3072。",
		"modelLabel": "模型",
		"modelPlaceholder": "输入模型名称",
		"selectModel": "选择模型",
		"selectModelPlaceholder": "选择模型",
		"ollamaUrlLabel": "Ollama URL：",
		"ollamaBaseUrlLabel": "Ollama 基础 URL",
		"qdrantUrlLabel": "Qdrant URL",
		"qdrantKeyLabel": "Qdrant 密钥：",
		"qdrantApiKeyLabel": "Qdrant API 密钥",
		"qdrantApiKeyPlaceholder": "输入你的 Qdrant API 密钥（可选）",
		"setupConfigLabel": "设置",
		"startIndexingButton": "开始",
		"clearIndexDataButton": "清除索引",
		"unsavedSettingsMessage": "请先保存设置再开始索引过程。",
		"clearDataDialog": {
			"title": "确定要继续吗？",
			"description": "此操作无法撤消。这将永久删除您的代码库索引数据。",
			"cancelButton": "取消",
			"confirmButton": "清除数据"
		},
		"ollamaUrlPlaceholder": "http://localhost:11434",
		"openAiCompatibleBaseUrlPlaceholder": "https://api.example.com",
		"modelDimensionPlaceholder": "1536",
		"qdrantUrlPlaceholder": "http://localhost:6333",
		"saveError": "保存设置失败",
		"modelDimensions": "({{dimension}} 维度)",
		"saveSuccess": "设置保存成功",
		"saving": "保存中...",
		"saveSettings": "保存",
		"indexingStatuses": {
			"standby": "待机",
			"indexing": "索引中",
			"indexed": "已索引",
			"error": "错误"
		},
		"close": "关闭",
		"validation": {
			"invalidQdrantUrl": "无效的 Qdrant URL",
			"invalidOllamaUrl": "无效的 Ollama URL",
			"invalidBaseUrl": "无效的基础 URL",
			"qdrantUrlRequired": "需要 Qdrant URL",
			"openaiApiKeyRequired": "需要 OpenAI API 密钥",
			"modelSelectionRequired": "需要选择模型",
			"apiKeyRequired": "需要 API 密钥",
			"modelIdRequired": "需要模型 ID",
			"modelDimensionRequired": "需要模型维度",
			"geminiApiKeyRequired": "需要 Gemini API 密钥",
			"mistralApiKeyRequired": "需要 Mistral API 密钥",
			"ollamaBaseUrlRequired": "需要 Ollama 基础 URL",
			"baseUrlRequired": "需要基础 URL",
			"modelDimensionMinValue": "模型维度必须大于 0"
		},
		"advancedConfigLabel": "高级配置",
		"searchMinScoreLabel": "搜索分数阈值",
		"searchMinScoreDescription": "搜索结果所需的最低相似度分数（0.0-1.0）。较低的值返回更多结果，但可能不太相关。较高的值返回较少但更相关的结果。",
		"searchMinScoreResetTooltip": "恢复默认值 (0.4)",
		"searchMaxResultsLabel": "最大搜索结果数",
		"searchMaxResultsDescription": "查询代码库索引时返回的最大搜索结果数。较高的值提供更多上下文，但可能包含相关性较低的结果。",
		"resetToDefault": "恢复默认值"
	},
	"autoApprove": {
<<<<<<< HEAD
		"description": "允许 Kilo Code 自动执行操作而无需批准。只有在您完全信任 AI 并了解相关安全风险的情况下才启用这些设置。",
=======
		"description": "允许 Roo 自动执行操作而无需批准。只有在您完全信任 AI 并了解相关安全风险的情况下才启用这些设置。",
		"enabled": "自动批准已启用",
>>>>>>> c45896ab
		"toggleAriaLabel": "切换自动批准",
		"disabledAriaLabel": "自动批准已禁用 - 请先选择选项",
		"readOnly": {
			"label": "读取",
			"description": "启用后，Kilo Code 将自动浏览目录和读取文件内容，无需人工确认。",
			"outsideWorkspace": {
				"label": "包含工作区外的文件",
				"description": "允许 Kilo Code 读取当前工作区外的文件，无需批准。"
			}
		},
		"write": {
			"label": "写入",
			"description": "自动创建和编辑文件，无需二次确认",
			"delayLabel": "延迟一段时间再自动批准写入，可以在期间检查模型输出是否有问题",
			"outsideWorkspace": {
				"label": "包含工作区外的文件",
				"description": "允许 Kilo Code 创建和编辑当前工作区外的文件，无需批准。"
			},
			"protected": {
				"label": "包含受保护的文件",
				"description": "允许 Kilo Code 创建和编辑受保护的文件（如 .kilocodeignore 和 .kilocode/ 配置文件），无需批准。"
			}
		},
		"browser": {
			"label": "浏览器",
			"description": "自动执行浏览器操作而无需批准 — 注意：仅当模型支持计算机功能调用时适用"
		},
		"retry": {
			"label": "重试",
			"description": "当服务器返回错误响应时自动重试失败的 API 请求",
			"delayLabel": "重试请求前的延迟"
		},
		"mcp": {
			"label": "MCP",
			"description": "允许自动调用MCP服务而无需批准"
		},
		"modeSwitch": {
			"label": "模式",
			"description": "自动在不同模式之间切换而无需批准"
		},
		"subtasks": {
			"label": "子任务",
			"description": "允许创建和完成子任务而无需批准"
		},
		"followupQuestions": {
			"label": "问题",
			"description": "在配置的超时时间后自动选择后续问题的第一个建议答案",
			"timeoutLabel": "自动选择第一个答案前的等待时间"
		},
		"execute": {
			"label": "执行",
			"description": "自动执行白名单中的命令而无需批准",
			"allowedCommands": "命令白名单",
			"allowedCommandsDescription": "当\"自动批准命令行操作\"启用时可以自动执行的命令前缀。添加 * 以允许所有命令（谨慎使用）。",
			"deniedCommands": "拒绝的命令",
			"deniedCommandsDescription": "将自动拒绝的命令前缀，无需用户批准。与允许命令冲突时，最长前缀匹配优先。添加 * 拒绝所有命令。",
			"commandPlaceholder": "输入命令前缀（例如 'git '）",
			"deniedCommandPlaceholder": "输入要拒绝的命令前缀（例如 'rm -rf'）",
			"addButton": "添加",
			"autoDenied": "前缀为 `{{prefix}}` 的命令已被用户禁止。不要通过运行其他命令来绕过此限制。"
		},
		"showMenu": {
			"label": "在聊天视图中显示自动批准菜单",
			"description": "启用后，自动批准菜单将显示在聊天视图底部，方便快速访问自动批准设置"
		},
		"updateTodoList": {
			"label": "待办",
			"description": "无需批准即可自动更新待办清单"
		},
		"apiRequestLimit": {
			"title": "最大请求数",
			"description": "在请求批准以继续执行任务之前，自动发出此数量的 API 请求。",
			"unlimited": "无限制"
		},
		"selectOptionsFirst": "请至少选择以下一个选项以启用自动批准",
		"apiCostLimit": {
			"title": "最高费用",
			"unlimited": "无限"
		},
		"maxLimits": {
			"description": "在请求批准继续之前，自动发出请求，最多不超过这些限制。"
		}
	},
	"providers": {
		"providerDocumentation": "{{provider}} 文档",
		"configProfile": "配置文件",
		"description": "保存多组API配置便于快速切换",
		"apiProvider": "API提供商",
		"model": "模型",
		"nameEmpty": "名称不能为空",
		"nameExists": "已存在同名的配置文件",
		"deleteProfile": "删除配置文件",
		"invalidArnFormat": "无效的 ARN 格式。请检查上面的示例。",
		"enterNewName": "输入新名称",
		"addProfile": "添加配置文件",
		"renameProfile": "重命名配置文件",
		"newProfile": "新建配置文件",
		"enterProfileName": "输入新配置名称",
		"createProfile": "创建配置",
		"cannotDeleteOnlyProfile": "无法删除唯一的配置文件",
		"searchPlaceholder": "搜索配置文件",
		"searchProviderPlaceholder": "搜索提供商",
		"noProviderMatchFound": "未找到提供商",
		"noMatchFound": "未找到匹配的配置文件",
		"vscodeLmDescription": "VS Code 语言模型 API 允许您运行由其他 VS Code 扩展（包括但不限于 GitHub Copilot）提供的模型。最简单的方法是从 VS Code 市场安装 Copilot 和 Copilot Chat 扩展。",
		"awsCustomArnUse": "请输入有效的 Amazon Bedrock ARN（Amazon资源名称），格式示例：",
		"awsCustomArnDesc": "请确保ARN中的区域与上方选择的AWS区域一致。",
		"openRouterApiKey": "OpenRouter API 密钥",
		"getOpenRouterApiKey": "获取 OpenRouter API 密钥",
		"apiKeyStorageNotice": "API 密钥安全存储在 VSCode 的密钥存储中",
		"cerebras": {
			"apiKey": "Cerebras API 密钥",
			"getApiKey": "获取 Cerebras API 密钥"
		},
		"glamaApiKey": "Glama API 密钥",
		"getGlamaApiKey": "获取 Glama API 密钥",
		"useCustomBaseUrl": "使用自定义基础 URL",
		"useReasoning": "启用推理",
		"useHostHeader": "使用自定义 Host 标头",
		"useLegacyFormat": "使用传统 OpenAI API 格式",
		"customHeaders": "自定义标头",
		"headerName": "标头名称",
		"headerValue": "标头值",
		"noCustomHeaders": "暂无自定义标头。点击 + 按钮添加。",
		"requestyApiKey": "Requesty API 密钥",
		"refreshModels": {
			"label": "刷新模型",
			"hint": "请重新打开设置以查看最新模型。",
			"loading": "正在刷新模型列表...",
			"success": "模型列表刷新成功！",
			"error": "刷新模型列表失败。请重试。"
		},
		"getRequestyApiKey": "获取 Requesty API 密钥",
		"openRouterTransformsText": "自动压缩提示词和消息链到上下文长度限制内 (<a>OpenRouter转换</a>)",
		"anthropicApiKey": "Anthropic API 密钥",
		"getAnthropicApiKey": "获取 Anthropic API 密钥",
		"anthropicUseAuthToken": "将 Anthropic API 密钥作为 Authorization 标头传递，而不是 X-Api-Key",
		"cerebrasApiKey": "Cerebras API 密钥",
		"getCerebrasApiKey": "获取 Cerebras API 密钥",
		"chutesApiKey": "Chutes API 密钥",
		"getChutesApiKey": "获取 Chutes API 密钥",
		"fireworksApiKey": "Fireworks API 密钥",
		"getFireworksApiKey": "获取 Fireworks API 密钥",
		"deepSeekApiKey": "DeepSeek API 密钥",
		"getDeepSeekApiKey": "获取 DeepSeek API 密钥",
		"doubaoApiKey": "豆包 API 密钥",
		"getDoubaoApiKey": "获取豆包 API 密钥",
		"fireworksApiKey": "Fireworks API 密钥",
		"getFireworksApiKey": "获取 Fireworks API 密钥",
		"zaiApiKey": "Z.AI API 密钥",
		"getZaiApiKey": "获取 Z.AI API 密钥",
		"bigModelApiKey": "BigModel API 密钥",
		"getBigModelApiKey": "获取 BigModel API 密钥",
		"moonshotApiKey": "Moonshot API 密钥",
		"getMoonshotApiKey": "获取 Moonshot API 密钥",
		"moonshotBaseUrl": "Moonshot 服务站点",
		"zaiApiKey": "Z AI API 密钥",
		"getZaiApiKey": "获取 Z AI API 密钥",
		"zaiEntrypoint": "Z AI 服务站点",
		"zaiEntrypointDescription": "请根据您的位置选择适当的 API 服务站点。如果您在中国，请选择 open.bigmodel.cn。否则，请选择 api.z.ai。",
		"geminiApiKey": "Gemini API 密钥",
		"getGroqApiKey": "获取 Groq API 密钥",
		"groqApiKey": "Groq API 密钥",
		"getSambaNovaApiKey": "获取 SambaNova API 密钥",
		"sambaNovaApiKey": "SambaNova API 密钥",
		"getHuggingFaceApiKey": "获取 Hugging Face API 密钥",
		"huggingFaceApiKey": "Hugging Face API 密钥",
		"huggingFaceModelId": "模型 ID",
		"huggingFaceLoading": "加载中...",
		"huggingFaceModelsCount": "({{count}} 个模型)",
		"huggingFaceSelectModel": "选择模型...",
		"huggingFaceSearchModels": "搜索模型...",
		"huggingFaceNoModelsFound": "未找到模型",
		"huggingFaceProvider": "提供商",
		"huggingFaceProviderAuto": "自动",
		"huggingFaceSelectProvider": "选择提供商...",
		"huggingFaceSearchProviders": "搜索提供商...",
		"huggingFaceNoProvidersFound": "未找到提供商",
		"getGeminiApiKey": "获取 Gemini API 密钥",
		"openAiApiKey": "OpenAI API 密钥",
		"apiKey": "API 密钥",
		"openAiBaseUrl": "OpenAI 基础 URL",
		"getOpenAiApiKey": "获取 OpenAI API 密钥",
		"mistralApiKey": "Mistral API 密钥",
		"getMistralApiKey": "获取 Mistral / Codestral API 密钥",
		"codestralBaseUrl": "Codestral 基础 URL（可选）",
		"codestralBaseUrlDesc": "为 Codestral 模型设置替代 URL。",
		"xaiApiKey": "xAI API 密钥",
		"getXaiApiKey": "获取 xAI API 密钥",
		"litellmApiKey": "LiteLLM API 密钥",
		"litellmBaseUrl": "LiteLLM 基础 URL",
		"awsCredentials": "AWS 凭证",
		"awsProfile": "AWS 配置文件",
		"awsApiKey": "Amazon Bedrock API 密钥",
		"awsProfileName": "AWS 配置文件名称",
		"awsAccessKey": "AWS 访问密钥",
		"awsSecretKey": "AWS 密钥",
		"awsSessionToken": "AWS 会话Token",
		"awsRegion": "AWS 区域",
		"awsCrossRegion": "使用跨区域推理",
		"awsBedrockVpc": {
			"useCustomVpcEndpoint": "使用自定义 VPC 端点",
			"vpcEndpointUrlPlaceholder": "输入 VPC 端点 URL（可选）",
			"examples": "示例："
		},
		"enablePromptCaching": "启用提示缓存",
		"enablePromptCachingTitle": "开启提示缓存可提升性能并节省成本",
		"cacheUsageNote": "提示：若未显示缓存使用情况，请切换模型后重新选择",
		"vscodeLmModel": "VSCode LM 模型",
		"vscodeLmWarning": "注意：这是一个非常实验性的集成，提供商支持会有所不同。如果您收到有关不支持模型的错误，则这是提供商方面的问题。",
		"geminiParameters": {
			"urlContext": {
				"title": "启用 URL 上下文",
				"description": "让 Gemini 读取链接的页面以提取、比较和综合其内容，从而提供明智的答复。"
			},
			"groundingSearch": {
				"title": "启用 Google 搜索基础",
				"description": "将 Gemini 连接到实时网络数据，以获得包含可验证引用的准确、最新的答案。"
			}
		},
		"googleCloudSetup": {
			"title": "要使用 Google Cloud Vertex AI，您需要：",
			"step1": "1. 注册Google Cloud账号并启用Vertex AI API",
			"step2": "2. 安装配置Google Cloud CLI工具",
			"step3": "3. 创建服务账号获取凭证"
		},
		"googleCloudCredentials": "Google Cloud 凭证",
		"googleCloudKeyFile": "Google Cloud 密钥文件路径",
		"googleCloudProjectId": "Google Cloud 项目 ID",
		"googleCloudRegion": "Google Cloud 区域",
		"lmStudio": {
			"baseUrl": "基础 URL（可选）",
			"modelId": "模型 ID",
			"speculativeDecoding": "启用推测性解码",
			"draftModelId": "草稿模型 ID",
			"draftModelDesc": "草稿模型必须来自相同的模型系列，推测性解码才能正常工作。",
			"selectDraftModel": "选择草稿模型",
			"noModelsFound": "未找到草稿模型。请确保 LM Studio 已启用服务器模式运行。",
			"description": "LM Studio 允许您在本地计算机上运行模型。要了解如何开始，请参阅他们的 <a>快速入门指南</a>。您还需要启动 LM Studio 的 <b>本地服务器</b> 功能，以便与此扩展一起使用。<span>注意：</span>Kilo Code 使用复杂的提示，并且在 Claude 模型上效果最佳。功能较弱的模型可能无法正常工作。"
		},
		"ollama": {
			"baseUrl": "基础 URL（可选）",
			"modelId": "模型 ID",
			"description": "Ollama 允许您在本地计算机上运行模型。有关如何开始使用的说明，请参阅其快速入门指南。",
			"warning": "注意：Kilo Code 使用复杂的提示，与 Claude 模型配合最佳。功能较弱的模型可能无法按预期工作。"
		},
		"unboundApiKey": "Unbound API 密钥",
		"getUnboundApiKey": "获取 Unbound API 密钥",
		"unboundRefreshModelsSuccess": "模型列表已更新！您现在可以从最新模型中选择。",
		"unboundInvalidApiKey": "无效的API密钥。请检查您的API密钥并重试。",
		"humanRelay": {
			"description": "不需要 API 密钥，但用户需要帮助将信息复制并粘贴到网页聊天 AI。",
			"instructions": "使用期间，将弹出对话框并自动将当前消息复制到剪贴板。您需要将这些内容粘贴到 AI 的网页版本（如 ChatGPT 或 Claude），然后将 AI 的回复复制回对话框并点击确认按钮。"
		},
		"openRouter": {
			"providerRouting": {
				"title": "OpenRouter 提供商路由",
				"description": "OpenRouter 将请求路由到适合您模型的最佳可用提供商。默认情况下，请求会在顶级提供商之间进行负载均衡以最大化正常运行时间。但是，您可以为此模型选择特定的提供商。",
				"learnMore": "了解更多"
			}
		},
		"customModel": {
			"capabilities": "自定义模型配置注意事项：\n• 确保兼容OpenAI接口规范\n• 错误配置可能导致功能异常\n• 价格参数影响费用统计",
			"maxTokens": {
				"label": "最大输出Token数",
				"description": "模型在响应中可以生成的最大Token数。（指定 -1 允许服务器设置最大Token数。）"
			},
			"contextWindow": {
				"label": "上下文窗口大小",
				"description": "模型可以处理的总Token数（输入 + 输出）。"
			},
			"imageSupport": {
				"label": "图像支持",
				"description": "此模型是否能够处理和理解图像？"
			},
			"computerUse": {
				"label": "计算机功能调用",
				"description": "此模型是否能够与浏览器交互？（例如 Claude 3.7 Sonnet）。"
			},
			"promptCache": {
				"label": "提示缓存",
				"description": "此模型是否能够缓存提示？"
			},
			"pricing": {
				"input": {
					"label": "输入价格",
					"description": "输入/提示中每百万Token的成本。这会影响向模型发送上下文和指令的成本。"
				},
				"output": {
					"label": "输出价格",
					"description": "模型响应中每百万Token的成本。这会影响生成内容和补全的成本。"
				},
				"cacheReads": {
					"label": "缓存读取价格",
					"description": "从缓存读取每百万Token的成本。这是检索缓存响应时收取的费用。"
				},
				"cacheWrites": {
					"label": "缓存写入价格",
					"description": "向缓存写入每百万Token的成本。这是首次缓存提示时收取的费用。"
				}
			},
			"resetDefaults": "重置为默认值"
		},
		"rateLimitSeconds": {
			"label": "API 请求频率限制",
			"description": "设置API请求的最小间隔时间"
		},
		"consecutiveMistakeLimit": {
			"label": "错误和重复限制",
			"description": "在显示\"Kilo Code遇到问题\"对话框前允许的连续错误或重复操作次数",
			"unlimitedDescription": "已启用无限重试（自动继续）。对话框将永远不会出现。",
			"warning": "⚠️ 设置为 0 允许无限重试，这可能会消耗大量 API 使用量"
		},
		"reasoningEffort": {
			"label": "模型推理强度",
			"high": "高",
			"medium": "中",
			"low": "低"
		},
		"setReasoningLevel": "启用推理工作量",
		"claudeCode": {
			"pathLabel": "Claude Code 路径",
			"description": "您的 Claude Code CLI 的可选路径。如果未设置，则默认为 “claude”。",
			"placeholder": "默认：claude",
			"maxTokensLabel": "最大输出 Token",
			"maxTokensDescription": "Claude Code 响应的最大输出 Token 数量。默认为 8000。"
		},
		"geminiCli": {
			"description": "此提供商使用 Gemini CLI 工具的 OAuth 身份验证，不需要 API 密钥。",
			"oauthPath": "OAuth 凭据路径（可选）",
			"oauthPathDescription": "OAuth 凭据文件的路径。留空以使用默认位置（~/.gemini/oauth_creds.json）。",
			"instructions": "如果您尚未进行身份验证，请先运行",
			"instructionsContinued": "在您的终端中。",
			"setupLink": "Gemini CLI 设置说明",
			"requirementsTitle": "重要要求",
			"requirement1": "首先，您需要安装 Gemini CLI 工具",
			"requirement2": "然后，在终端中运行 gemini 并确保使用 Google 登录",
			"requirement3": "仅适用于个人 Google 账户（不支持 Google Workspace 账户）",
			"requirement4": "不使用 API 密钥 - 身份验证通过 OAuth 处理",
			"requirement5": "需要先安装并验证 Gemini CLI 工具",
			"freeAccess": "通过 OAuth 身份验证免费访问"
		}
	},
	"browser": {
		"enable": {
			"label": "启用浏览器工具",
			"description": "启用后，若模型支持计算机功能调用，Kilo Code 可以使用浏览器与网站交互。 <0>了解更多</0>"
		},
		"viewport": {
			"label": "视口大小",
			"description": "选择浏览器交互的视口大小。这会影响网站的显示方式和交互方式。",
			"options": {
				"largeDesktop": "大桌面 (1280x800)",
				"smallDesktop": "小桌面 (900x600)",
				"tablet": "平板 (768x1024)",
				"mobile": "移动设备 (360x640)"
			}
		},
		"screenshotQuality": {
			"label": "截图质量",
			"description": "调整浏览器的截图质量。更高的值提供更清晰的截图，但会增加 token 消耗。"
		},
		"remote": {
			"label": "使用远程浏览器连接",
			"description": "连接到启用远程调试的 Chrome 浏览器 (--remote-debugging-port=9222)。",
			"urlPlaceholder": "自定义 URL（例如 http://localhost:9222）",
			"testButton": "测试连接",
			"testingButton": "测试中...",
			"instructions": "输入 DevTools 协议主机地址或留空以自动发现本地 Chrome 实例。测试连接按钮将尝试使用自定义 URL（如果提供），或者如果字段为空则自动发现。"
		}
	},
	"checkpoints": {
		"enable": {
			"label": "启用自动存档点",
			"description": "开启后自动创建任务存档点，方便回溯修改。 <0>了解更多</0>"
		}
	},
	"notifications": {
		"sound": {
			"label": "启用声音通知",
			"description": "启用后，Kilo Code 将为通知和事件播放音效。",
			"volumeLabel": "音量"
		},
		"tts": {
			"label": "启用文本转语音",
			"description": "启用后，Kilo Code 将使用文本转语音功能朗读其响应。",
			"speedLabel": "速度"
		}
	},
	"contextManagement": {
		"description": "管理AI上下文信息（影响token用量和回答质量）",
		"autoCondenseContextPercent": {
			"label": "触发智能上下文压缩的阈值",
			"description": "当上下文窗口达到此阈值时，Kilo Code 将自动压缩它。"
		},
		"condensingApiConfiguration": {
			"label": "上下文压缩的API配置",
			"description": "选择用于上下文压缩操作的API配置。留空则使用当前活动的配置。",
			"useCurrentConfig": "使用当前配置"
		},
		"customCondensingPrompt": {
			"label": "自定义上下文压缩提示词",
			"description": "自定义用于上下文压缩的系统提示词。留空则使用默认提示词。",
			"placeholder": "在此输入您的自定义压缩提示词...\n\n您可以使用与默认提示词相同的结构：\n- 之前的对话\n- 当前工作\n- 关键技术概念\n- 相关文件和代码\n- 问题解决\n- 待处理任务和下一步",
			"reset": "重置为默认值",
			"hint": "留空 = 使用默认提示词"
		},
		"autoCondenseContext": {
			"name": "自动触发智能上下文压缩",
			"description": "启用时，Kilo Code 将在达到阈值时自动压缩上下文。禁用时，您仍可以手动触发上下文压缩。"
		},
		"openTabs": {
			"label": "标签页数量限制",
			"description": "允许纳入上下文的最大标签页数（数值越大消耗token越多）"
		},
		"workspaceFiles": {
			"label": "工作区文件限制",
			"description": "允许纳入上下文的最大文件数（值越大消耗token越多）"
		},
		"rooignore": {
			"label": "在列表和搜索中显示 .kilocodeignore 文件",
			"description": "启用后，与 .kilocodeignore 中模式匹配的文件将在列表中显示锁定符号。禁用时，这些文件将从文件列表和搜索中完全隐藏。"
		},
		"maxReadFile": {
			"label": "文件读取自动截断阈值",
			"description": "自动读取文件行数设置：-1=完整读取 0=仅生成行号索引，较小值可节省token，支持后续使用行号进行读取。 <0>了解更多</0>",
			"lines": "行",
			"always_full_read": "始终读取整个文件"
		},
		"maxConcurrentFileReads": {
			"label": "并发文件读取限制",
			"description": "read_file 工具可以同时处理的最大文件数。较高的值可能会加快读取多个小文件的速度，但会增加内存使用量。"
		},
		"diagnostics": {
			"includeMessages": {
				"label": "自动在上下文中包含诊断",
				"description": "启用后，来自已编辑文件的诊断消息（错误）将自动包含在上下文中。您始终可以使用 @problems 手动包含所有工作区诊断。"
			},
			"maxMessages": {
				"label": "最大诊断消息数",
				"description": "每个文件包含的最大诊断消息数。此限制适用于自动包含（启用复选框时）和手动 @problems 提及。较高的值提供更多上下文，但会增加令牌使用量。",
				"resetTooltip": "重置为默认值 (50)",
				"unlimited": "无限制诊断消息",
				"unlimitedLabel": "无限制"
			},
			"delayAfterWrite": {
				"label": "写入后延迟以允许诊断程序检测潜在问题",
				"description": "在继续之前写入文件后等待的时间，允许诊断工具处理更改并检测问题。"
			}
		},
		"condensingThreshold": {
			"label": "压缩触发阈值",
			"selectProfile": "配置配置文件阈值",
			"defaultProfile": "全局默认（所有配置文件）",
			"defaultDescription": "当上下文达到此百分比时，将自动为所有配置文件压缩，除非它们有自定义设置",
			"profileDescription": "仅此配置文件的自定义阈值（覆盖全局默认）",
			"inheritDescription": "此配置文件继承全局默认阈值（{{threshold}}%）",
			"usesGlobal": "（使用全局 {{threshold}}%）"
		},
		"maxImageFileSize": {
			"label": "最大图像文件大小",
			"mb": "MB",
			"description": "read file工具可以处理的图像文件的最大大小（以MB为单位）。"
		},
		"maxTotalImageSize": {
			"label": "图片总大小上限",
			"mb": "MB",
			"description": "单次 read_file 操作中处理的所有图片的最大累计大小限制（MB）。读取多张图片时，每张图片的大小会累加到总大小中。如果包含另一张图片会超过此限制，则会跳过该图片。"
		}
	},
	"terminal": {
		"basic": {
			"label": "终端设置：基础",
			"description": "基础终端设置"
		},
		"advanced": {
			"label": "终端设置：高级",
			"description": "以下选项可能需要重启终端才能应用设置"
		},
		"outputLineLimit": {
			"label": "终端输出限制",
			"description": "执行命令时在终端输出中包含的最大行数。超过时将从中间删除行，节省 token。 <0>了解更多</0>"
		},
		"outputCharacterLimit": {
			"label": "终端字符限制",
			"description": "执行命令时在终端输出中包含的最大字符数。此限制优先于行数限制，以防止因行过长而导致的内存问题。超出后，输出将被截断。 <0>了解更多</0>"
		},
		"shellIntegrationTimeout": {
			"label": "终端初始化等待时间",
			"description": "执行命令前等待 Shell 集成初始化的最长时间。对于 Shell 启动时间较长的用户，如果在终端中看到\"Shell Integration Unavailable\"错误，可能需要增加此值。 <0>了解更多</0>"
		},
		"shellIntegrationDisabled": {
			"label": "禁用终端 Shell 集成",
			"description": "如果终端命令无法正常工作或看到 'Shell Integration Unavailable' 错误，请启用此项。这将使用更简单的方法运行命令，绕过一些高级终端功能。 <0>了解更多</0>"
		},
		"commandDelay": {
			"label": "终端命令延迟",
			"description": "命令执行后添加的延迟时间（毫秒）。默认设置为 0 时完全禁用延迟。这可以帮助确保在有计时问题的终端中完全捕获命令输出。在大多数终端中，这是通过设置 `PROMPT_COMMAND='sleep N'` 实现的，而 PowerShell 会在每个命令末尾添加 `start-sleep`。最初是为了解决 VSCode 错误#237208，现在可能不再需要。 <0>了解更多</0>"
		},
		"compressProgressBar": {
			"label": "压缩进度条输出",
			"description": "启用后，将处理包含回车符 (\\r) 的终端输出，模拟真实终端显示内容的方式。这会移除进度条的中间状态，只保留最终状态，为更重要的信息节省上下文空间。 <0>了解更多</0>"
		},
		"powershellCounter": {
			"label": "启用 PowerShell 计数器解决方案",
			"description": "启用后，会在 PowerShell 命令中添加计数器以确保命令正确执行。这有助于解决可能存在输出捕获问题的 PowerShell 终端。 <0>了解更多</0>"
		},
		"zshClearEolMark": {
			"label": "清除 ZSH 行尾标记",
			"description": "启用后，通过设置 PROMPT_EOL_MARK='' 清除 ZSH 行尾标记。这可以防止命令输出以特殊字符（如 '%'）结尾时的解析问题。 <0>了解更多</0>"
		},
		"zshOhMy": {
			"label": "启用 Oh My Zsh 集成",
			"description": "启用后，设置 ITERM_SHELL_INTEGRATION_INSTALLED=Yes 以启用 Oh My Zsh shell 集成功能。应用此设置可能需要重启 IDE。 <0>了解更多</0>"
		},
		"zshP10k": {
			"label": "启用 Powerlevel10k 集成",
			"description": "启用后，设置 POWERLEVEL9K_TERM_SHELL_INTEGRATION=true 以启用 Powerlevel10k shell 集成功能。 <0>了解更多</0>"
		},
		"zdotdir": {
			"label": "启用 ZDOTDIR 处理",
			"description": "启用后将创建临时目录用于 ZDOTDIR，以正确处理 zsh shell 集成。这确保 VSCode shell 集成能与 zsh 正常工作，同时保留您的 zsh 配置。 <0>了解更多</0>"
		},
		"inheritEnv": {
			"label": "继承环境变量",
			"description": "启用后，终端将从 VSCode 父进程继承环境变量，如用户配置文件中定义的 shell 集成设置。这直接切换 VSCode 全局设置 `terminal.integrated.inheritEnv`。 <0>了解更多</0>"
		}
	},
	"advancedSettings": {
		"title": "高级设置"
	},
	"advanced": {
		"diff": {
			"label": "启用diff更新",
			"description": "启用后，Kilo Code 将能够通过差异算法写入，避免模型输出完整文件，以降低Token消耗。与最新的 Claude 4 Sonnet 模型配合最佳。",
			"strategy": {
				"label": "Diff 策略",
				"options": {
					"standard": "标准（单块）",
					"multiBlock": "实验性：多块 diff",
					"unified": "实验性：统一 diff"
				},
				"descriptions": {
					"standard": "标准 diff 策略一次对一个代码块应用更改。",
					"unified": "统一 diff 策略采用多种方法应用差异并选择最佳方法。",
					"multiBlock": "多块 diff 策略允许在一个请求中更新文件中的多个代码块。"
				}
			},
			"matchPrecision": {
				"label": "匹配精度",
				"description": "控制代码匹配的精确程度。数值越低匹配越宽松（容错率高但风险大），建议保持100%以确保安全。"
			}
		},
		"todoList": {
			"label": "启用任务清单工具",
			"description": "启用后，Kilo Code 可以创建和管理任务清单来跟踪任务进度。这有助于将复杂任务组织成可管理的步骤。"
		}
	},
	"experimental": {
		"DIFF_STRATEGY_UNIFIED": {
			"name": "启用diff更新工具",
			"description": "可减少因模型错误导致的重复尝试，但可能引发意外操作。启用前请确保理解风险并会仔细检查所有修改。"
		},
		"SEARCH_AND_REPLACE": {
			"name": "启用搜索和替换工具",
			"description": "启用实验性搜索和替换工具，允许 Kilo Code 在一个请求中替换搜索词的多个实例。"
		},
		"INSERT_BLOCK": {
			"name": "启用插入内容工具",
			"description": "允许 Kilo Code 在特定行号插入内容，无需处理差异。"
		},
		"POWER_STEERING": {
			"name": "启用增强导向模式",
			"description": "开启后，Kilo Code 将更频繁地向模型推送当前模式定义的详细信息，从而强化对角色设定和自定义指令的遵循力度。注意：此模式会提升每条消息的 token 消耗量。"
		},
		"AUTOCOMPLETE": {
			"name": "使用实验性“自动完成”功能",
			"description": "启用后，Kilo Code 会在您键入时提供内联代码建议。"
		},
		"MULTI_SEARCH_AND_REPLACE": {
			"name": "允许批量搜索和替换",
			"description": "启用后，Kilo Code 将尝试在一个请求中进行批量搜索和替换。"
		},
		"CONCURRENT_FILE_READS": {
			"name": "启用并发文件读取",
			"description": "启用后，Kilo Code 可以在单个请求中读取多个文件。禁用后，Kilo Code 必须逐个读取文件。在使用能力较弱的模型或希望对文件访问有更多控制时，禁用此功能可能会有所帮助。"
		},
		"MARKETPLACE": {
			"name": "启用 Marketplace",
			"description": "启用后，你可以从 Marketplace 安装 MCP 和自定义模式。"
		},
		"MULTI_FILE_APPLY_DIFF": {
			"name": "启用并发文件编辑",
			"description": "启用后 Kilo Code 可在单个请求中编辑多个文件。禁用后 Kilo Code 必须逐个编辑文件。禁用此功能有助于使用能力较弱的模型或需要更精确控制文件修改时。"
		},
		"MORPH_FAST_APPLY": {
			"name": "启用 Morph Fast Apply",
			"description": "启用后 Kilo Code 可使用 Morph Fast Apply 编辑文件。",
			"apiKey": "Morph API 密钥（可选）",
			"placeholder": "输入您的 Morph API 密钥（可选）",
			"warning": "如果您未配置 Morph API 密钥，仍可通过 Kilo Code 或 OpenRouter 使用 Fast Apply。您的账户将承担模型使用费用，目前扩展界面中不会显示此费用。"
		},
		"INLINE_ASSIST": {
			"name": "内嵌助手",
			"description": "启用内联辅助功能，在您的编辑器中直接获取快速代码建议和改进。包括用于定向更改的快速内联任务（Cmd+I）和用于上下文相关改进的自动内联任务。"
		},
		"PREVENT_FOCUS_DISRUPTION": {
			"name": "后台编辑",
			"description": "启用后防止编辑器焦点干扰。文件编辑在后台进行，不会打开差异视图或抢夺焦点。你可以在 Roo 进行更改时继续不受干扰地工作。文件可以在不获取焦点的情况下打开以捕获诊断信息，或保持完全关闭状态。"
		},
		"ASSISTANT_MESSAGE_PARSER": {
			"name": "使用新的消息解析器",
			"description": "启用实验性的流式消息解析器。通过更高效地处理消息，可显著提升长回复的性能。"
		}
	},
	"promptCaching": {
		"label": "禁用提示词缓存",
		"description": "选中后，Kilo Code 将不会为此模型使用提示词缓存。"
	},
	"temperature": {
		"useCustom": "使用自定义温度",
		"description": "控制模型响应的随机性",
		"rangeDescription": "值越高回答越多样，值越低越保守"
	},
	"modelInfo": {
		"supportsImages": "支持图像",
		"noImages": "不支持图像",
		"supportsComputerUse": "支持计算机功能调用",
		"noComputerUse": "不支持计算机功能调用",
		"supportsPromptCache": "支持提示缓存",
		"noPromptCache": "不支持提示缓存",
		"maxOutput": "最大输出",
		"inputPrice": "输入价格",
		"outputPrice": "输出价格",
		"cacheReadsPrice": "缓存读取价格",
		"cacheWritesPrice": "缓存写入价格",
		"enableStreaming": "启用流式传输",
		"enableR1Format": "启用 R1 模型参数",
		"enableR1FormatTips": "使用 QWQ 等 R1 系列模型时必须启用，避免出现 400 错误",
		"useAzure": "使用 Azure 服务",
		"azureApiVersion": "设置 Azure API 版本",
		"gemini": {
			"freeRequests": "* 每分钟免费 {{count}} 个请求。之后，计费取决于提示大小。",
			"pricingDetails": "有关更多信息，请参阅定价详情。",
			"billingEstimate": "* 计费为估计值 - 具体费用取决于提示大小。"
		}
	},
	"modelPicker": {
		"automaticFetch": "自动获取 <serviceLink>{{serviceName}}</serviceLink> 上可用的最新模型列表。如果您不确定选择哪个模型，Kilo Code 与 <defaultModelLink>{{defaultModelId}}</defaultModelLink> 配合最佳。",
		"label": "模型",
		"searchPlaceholder": "搜索",
		"noMatchFound": "未找到匹配项",
		"useCustomModel": "使用自定义：{{modelId}}"
	},
	"footer": {
		"feedback": "如果您有任何问题或反馈，请随时在 <githubLink>github.com/Kilo-Org/kilocode</githubLink> 上提出问题或加入 <redditLink>reddit.com/r/kilocode</redditLink> 或 <discordLink>kilocode.ai/discord</discordLink>",
		"support": "如有财务问题，请联系客户支持 <supportLink>https://kilocode.ai/support</supportLink>",
		"telemetry": {
			"label": "允许错误和使用情况报告",
			"description": "通过发送使用数据和错误报告帮助改进 Kilo Code。绝不会发送代码、提示词或个人信息。详情请查看我们的隐私政策。"
		},
		"settings": {
			"import": "导入",
			"export": "导出",
			"reset": "重置"
		}
	},
	"thinkingBudget": {
		"maxTokens": "最大Token数",
		"maxThinkingTokens": "最大思考Token数"
	},
	"validation": {
		"apiKey": "您必须提供有效的 API 密钥。",
		"awsRegion": "您必须选择一个区域来使用 Amazon Bedrock。",
		"googleCloud": "您必须提供有效的 Google Cloud 项目 ID 和区域。",
		"modelId": "您必须提供有效的模型 ID。",
		"modelSelector": "您必须提供有效的模型选择器。",
		"openAi": "您必须提供有效的基础 URL、API 密钥和模型 ID。",
		"arn": {
			"invalidFormat": "ARN 格式无效。请检查格式要求。",
			"regionMismatch": "警告：您的 ARN 中的区域 ({{arnRegion}}) 与您选择的区域 ({{region}}) 不匹配。这可能会导致访问问题。提供程序将使用 ARN 中的区域。"
		},
		"modelAvailability": "模型ID {{modelId}} 不可用，请重新选择",
		"providerNotAllowed": "提供商 '{{provider}}' 不允许用于您的组织",
		"modelNotAllowed": "模型 '{{model}}' 不允许用于提供商 '{{provider}}'，您的组织不允许",
		"profileInvalid": "此配置文件包含您的组织不允许的提供商或模型"
	},
	"placeholders": {
		"apiKey": "请输入 API 密钥...",
		"profileName": "请输入配置文件名称",
		"accessKey": "请输入访问密钥...",
		"secretKey": "请输入密钥...",
		"sessionToken": "请输入会话Token...",
		"credentialsJson": "请输入凭证 JSON...",
		"keyFilePath": "请输入密钥文件路径...",
		"projectId": "请输入项目 ID...",
		"customArn": "请输入 ARN（例：arn:aws:bedrock:us-east-1:123456789012:foundation-model/my-model）",
		"baseUrl": "请输入基础 URL...",
		"modelId": {
			"lmStudio": "例：meta-llama-3.1-8b-instruct",
			"lmStudioDraft": "例：lmstudio-community/llama-3.2-1b-instruct",
			"ollama": "例：llama3.1"
		},
		"numbers": {
			"maxTokens": "例：4096",
			"contextWindow": "例：128000",
			"inputPrice": "例：0.0001",
			"outputPrice": "例：0.0002",
			"cacheWritePrice": "例：0.00005"
		}
	},
	"defaults": {
		"ollamaUrl": "默认值：http://localhost:11434",
		"lmStudioUrl": "默认值：http://localhost:1234",
		"geminiUrl": "默认值：https://generativelanguage.googleapis.com"
	},
	"labels": {
		"customArn": "自定义 ARN",
		"useCustomArn": "使用自定义 ARN..."
	},
	"display": {
		"taskTimeline": {
			"label": "显示任务时间轴",
			"description": "显示任务消息的可视化时间线，按类型进行颜色区分，让您能够快速查看任务进度并滚动回溯到任务历史中的特定节点。"
		}
	},
	"includeMaxOutputTokens": "包含最大输出 Token 数",
	"includeMaxOutputTokensDescription": "在 API 请求中发送最大输出 Token 参数。某些提供商可能不支持此功能。",
	"limitMaxTokensDescription": "限制响应中的最大 Token 数量",
	"maxOutputTokensLabel": "最大输出 Token 数",
	"maxTokensGenerateDescription": "响应中生成的最大 Token 数"
}<|MERGE_RESOLUTION|>--- conflicted
+++ resolved
@@ -128,12 +128,8 @@
 		"resetToDefault": "恢复默认值"
 	},
 	"autoApprove": {
-<<<<<<< HEAD
 		"description": "允许 Kilo Code 自动执行操作而无需批准。只有在您完全信任 AI 并了解相关安全风险的情况下才启用这些设置。",
-=======
-		"description": "允许 Roo 自动执行操作而无需批准。只有在您完全信任 AI 并了解相关安全风险的情况下才启用这些设置。",
 		"enabled": "自动批准已启用",
->>>>>>> c45896ab
 		"toggleAriaLabel": "切换自动批准",
 		"disabledAriaLabel": "自动批准已禁用 - 请先选择选项",
 		"readOnly": {
@@ -244,10 +240,6 @@
 		"openRouterApiKey": "OpenRouter API 密钥",
 		"getOpenRouterApiKey": "获取 OpenRouter API 密钥",
 		"apiKeyStorageNotice": "API 密钥安全存储在 VSCode 的密钥存储中",
-		"cerebras": {
-			"apiKey": "Cerebras API 密钥",
-			"getApiKey": "获取 Cerebras API 密钥"
-		},
 		"glamaApiKey": "Glama API 密钥",
 		"getGlamaApiKey": "获取 Glama API 密钥",
 		"useCustomBaseUrl": "使用自定义基础 URL",
@@ -281,10 +273,6 @@
 		"getDeepSeekApiKey": "获取 DeepSeek API 密钥",
 		"doubaoApiKey": "豆包 API 密钥",
 		"getDoubaoApiKey": "获取豆包 API 密钥",
-		"fireworksApiKey": "Fireworks API 密钥",
-		"getFireworksApiKey": "获取 Fireworks API 密钥",
-		"zaiApiKey": "Z.AI API 密钥",
-		"getZaiApiKey": "获取 Z.AI API 密钥",
 		"bigModelApiKey": "BigModel API 密钥",
 		"getBigModelApiKey": "获取 BigModel API 密钥",
 		"moonshotApiKey": "Moonshot API 密钥",
