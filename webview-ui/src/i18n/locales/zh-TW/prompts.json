{
	"title": "模式",
	"done": "完成",
	"modes": {
		"title": "模式",
		"createNewMode": "建立新模式",
		"importMode": "匯入模式",
		"editModesConfig": "編輯模式設定",
		"editGlobalModes": "編輯全域模式",
<<<<<<< HEAD
		"editProjectModes": "編輯專案模式 (.kilocodemodes)",
		"createModeHelpText": "模式是 Kilo Code 的專屬角色，用於客製化其行為。<0>了解如何使用模式</0>或<1>自訂模式。</1>",
		"selectMode": "搜尋模式"
	},
	"apiConfiguration": {
		"title": "API 設定檔",
		"select": "選擇要用於此模式的 API 設定檔"
=======
		"editProjectModes": "編輯專案模式 (.roomodes)",
		"createModeHelpText": "模式是 Roo 的專屬角色，用於客製化其行為。<0>了解如何使用模式</0>或<1>自訂模式。</1>",
		"selectMode": "搜尋模式",
		"noMatchFound": "找不到任何模式"
	},
	"apiConfiguration": {
		"title": "API 設定",
		"select": "選擇此模式要使用的 API 設定"
>>>>>>> a819b353
	},
	"tools": {
		"title": "可用工具",
		"builtInModesText": "內建模式的工具無法修改",
		"editTools": "編輯工具",
		"doneEditing": "完成編輯",
		"allowedFiles": "允許的檔案：",
		"toolNames": {
			"read": "讀取檔案",
			"edit": "編輯檔案",
			"browser": "使用瀏覽器",
			"command": "執行命令",
			"mcp": "使用 MCP"
		},
		"noTools": "無"
	},
	"roleDefinition": {
		"title": "角色定義",
		"resetToDefault": "重設為預設值",
<<<<<<< HEAD
		"description": "定義此模式下 Kilo Code 的專業知識和個性。此描述會形塑 Kilo Code 如何展現自己並處理工作。"
=======
		"description": "定義此模式下 Roo 的專業知識和個性。此描述將會形塑 Roo 展現自我及處理工作的方式。"
>>>>>>> a819b353
	},
	"description": {
		"title": "簡短描述（給人看的）",
		"resetToDefault": "重設為預設描述",
		"description": "在模式選擇下拉選單中顯示的簡短描述。"
	},
	"whenToUse": {
		"title": "使用時機（選用）",
		"description": "為 Roo 提供何時應使用此模式的指引。這有助於「Orchestrator」為任務選擇正確的模式。",
		"resetToDefault": "將「使用時機」描述重設為預設值"
	},
	"customInstructions": {
		"title": "模式專屬自訂指令（選用）",
		"resetToDefault": "重設為預設值",
		"description": "為 {{modeName}} 模式新增專屬的行為指南。",
<<<<<<< HEAD
		"loadFromFile": "{{mode}} 模式的自訂指令也可以從工作區的 <span>.kilocode/rules/</span> 資料夾載入（.kilocoderules-{{slug}} 已棄用並將很快停止運作）。"
	},
	"exportMode": {
		"title": "匯出模式",
		"description": "將此模式與 .kilocode/rules-{{slug}}/ 資料夾中的規則組合匯出為可分享的 YAML 檔案。原始檔案保持不變。",
=======
		"loadFromFile": "{{mode}} 模式的自訂指令也可以從工作區的 <span>.roo/rules-{{slug}}/</span> 資料夾載入（.roorules-{{slug}} 和 .clinerules-{{slug}} 已被棄用，很快將停止運作）。"
	},
	"exportMode": {
		"title": "匯出模式",
		"description": "將此模式與 .roo/rules-{{slug}}/ 資料夾中的規則匯出，並合併成一個可分享的 YAML 檔案。原始檔案將維持不變。",
>>>>>>> a819b353
		"exporting": "正在匯出..."
	},
	"importMode": {
		"selectLevel": "選擇匯入模式的位置：",
		"import": "匯入",
		"importing": "匯入中...",
		"global": {
<<<<<<< HEAD
			"label": "全域",
			"description": "適用於所有專案。如果匯出的模式包含規則檔案，則將在全域 .kilocode/rules-{slug}/ 資料夾中重新建立這些檔案。"
		},
		"project": {
			"label": "專案級",
			"description": "僅在此工作區可用。如果匯出的模式包含規則檔案，則將在 .kilocode/rules-{slug}/ 資料夾中重新建立這些檔案。"
=======
			"label": "全域層級",
			"description": "適用於所有專案。如果匯出的模式包含規則檔案，這些檔案將在全域的 .roo/rules-{slug}/ 資料夾中重新建立。"
		},
		"project": {
			"label": "專案層級",
			"description": "僅在此工作區可用。如果匯出的模式包含規則檔案，則將在 .roo/rules-{slug}/ 資料夾中重新建立這些檔案。"
>>>>>>> a819b353
		}
	},
	"advanced": {
		"title": "進階：覆寫系統提示"
	},
	"globalCustomInstructions": {
		"title": "所有模式的自訂指令",
<<<<<<< HEAD
		"description": "這些指令適用於所有模式。它們提供了一組基本行為，可以透過下方的模式專屬自訂指令來強化。<0>了解更多</0>",
		"loadFromFile": "指令也可以從工作區的 <span>.kilocode/rules/</span> 資料夾載入（.kilocoderules 和 .clinerules 已棄用並將很快停止運作）。"
=======
		"description": "這些指令適用於所有模式。它們提供了一套可透過下方特定模式指令強化的基本行為。<0>了解更多</0>",
		"loadFromFile": "指令也可以從工作區的 <span>.roo/rules/</span> 資料夾載入（.roorules 和 .clinerules 已被棄用，很快將停止運作）。"
>>>>>>> a819b353
	},
	"systemPrompt": {
		"preview": "預覽系統提示詞",
		"copy": "複製系統提示詞到剪貼簿",
		"title": "系統提示詞（{{modeName}} 模式）"
	},
	"supportPrompts": {
		"title": "輔助提示詞",
		"resetPrompt": "將 {{promptType}} 提示詞重設為預設值",
		"prompt": "提示詞",
		"enhance": {
<<<<<<< HEAD
			"apiConfiguration": "API 設定檔",
			"apiConfigDescription": "您可以選擇一個固定的 API 設定檔用於增強提示詞，或使用目前選擇的設定檔",
			"useCurrentConfig": "使用目前選擇的 API 設定檔",
			"testPromptPlaceholder": "輸入提示詞以測試增強效果",
			"previewButton": "預覽提示詞增強",
			"testEnhancement": "測試增強",
			"includeTaskHistory": "包含工作歷史作為內容",
			"includeTaskHistoryDescription": "啟用後，目前對話的最後 10 則訊息將作為內容包含在增強提示詞時，有助於產生更相關和內容感知的建議。"
		},
		"condense": {
			"apiConfiguration": "用於上下文壓縮的 API 設定檔",
			"apiConfigDescription": "選取用於上下文壓縮作業的 API 設定檔。保留未選取狀態以使用目前作用中的設定檔。",
			"useCurrentConfig": "使用目前選取的 API 設定檔"
		},
		"types": {
			"ENHANCE": {
				"label": "增強提示詞",
				"description": "使用提示詞增強功能取得針對您輸入的客製化建議或改進。這確保 Kilo Code 能理解您的意圖並提供最佳的回應。可透過聊天中的 ✨ 圖示使用。"
			},
			"CONDENSE": {
				"label": "上下文壓縮",
				"description": "設定如何壓縮對話上下文以管理 token 限制。此提示用於手動和自動上下文壓縮作業。"
=======
			"apiConfiguration": "API 設定",
			"apiConfigDescription": "您可以選擇一個固定用於強化提示詞的 API 設定，或直接使用目前選擇的設定",
			"useCurrentConfig": "使用目前選擇的 API 設定",
			"testPromptPlaceholder": "輸入提示詞以測試強化效果",
			"previewButton": "預覽提示詞強化",
			"testEnhancement": "測試強化",
			"includeTaskHistory": "將任務歷史紀錄納入內容",
			"includeTaskHistoryDescription": "啟用後，目前對話的最後 10 則訊息將在強化提示時被納入為前後文，有助於產生更相關且具備情境感知能力的建議。"
		},
		"condense": {
			"apiConfiguration": "用於上下文壓縮的 API 設定",
			"apiConfigDescription": "選擇用於上下文壓縮操作的 API 設定。保留未選取狀態則使用目前啟用的設定。",
			"useCurrentConfig": "使用目前選擇的 API 設定"
		},
		"types": {
			"ENHANCE": {
				"label": "強化提示詞",
				"description": "使用提示詞強化功能，為您的輸入取得量身打造的建議或改進。這能確保 Roo 理解您的意圖並提供最佳回應。可透過聊天室中的 ✨ 圖示使用。"
			},
			"CONDENSE": {
				"label": "上下文壓縮",
				"description": "設定對話內容的壓縮方式以管理 Token 限制。此提示用於手動和自動的上下文壓縮作業。"
>>>>>>> a819b353
			},
			"EXPLAIN": {
				"label": "解釋程式碼",
				"description": "取得程式碼片段、函式或整個檔案的詳細解釋。有助於理解複雜程式碼或學習新模式。可在程式碼操作（編輯器中的燈泡圖示）和編輯器右鍵選單中使用。"
			},
			"FIX": {
				"label": "修復問題",
				"description": "協助識別和解決錯誤、程式臭蟲或程式碼品質問題。提供修復問題的逐步指引。可在程式碼操作（編輯器中的燈泡圖示）和編輯器右鍵選單中使用。"
			},
			"IMPROVE": {
				"label": "改進程式碼",
				"description": "在維持功能的同時，提供程式碼最佳化、最佳實踐和架構改進的建議。可在程式碼操作（編輯器中的燈泡圖示）和編輯器右鍵選單中使用。"
			},
			"ADD_TO_CONTEXT": {
				"label": "新增至上下文",
				"description": "將內容新增至您目前的工作或對話。用於提供額外資訊或說明。可在程式碼操作（編輯器中的燈泡圖示）和編輯器右鍵選單中使用。"
			},
			"TERMINAL_ADD_TO_CONTEXT": {
				"label": "新增終端機內容至上下文",
				"description": "將終端機輸出新增至目前的工作或對話。用於提供命令輸出或記錄。可在終端機右鍵選單中使用。"
			},
			"TERMINAL_FIX": {
				"label": "修復終端機命令",
				"description": "取得協助以修復失敗或需要改進的終端機命令。可在終端機右鍵選單中使用。"
			},
			"TERMINAL_EXPLAIN": {
				"label": "說明終端機命令",
				"description": "取得終端機命令及其輸出的詳細說明。可在終端機右鍵選單中使用。"
			},
			"TERMINAL_GENERATE": {
				"label": "產生終端機命令",
				"description": "根據描述協助產生終端機命令。"
			},
			"NEW_TASK": {
<<<<<<< HEAD
				"label": "開始新任務",
				"description": "開始一個新的任務。可在命令選擇區使用。"
			},
			"COMMIT_MESSAGE": {
				"label": "產生提交訊息",
				"description": "根據暫存的 git 變更產生描述性提交訊息。自定義提示以產生遵循儲存庫最佳實踐的訊息。"
=======
				"label": "開始新工作",
				"description": "根據使用者輸入開始一個新的任務。可在命令選擇區使用。"
>>>>>>> a819b353
			}
		}
	},
	"advancedSystemPrompt": {
		"title": "進階：覆寫系統提示詞",
<<<<<<< HEAD
		"description": "<2>⚠️ 警告：</2> 此進階功能會略過安全防護。<1>使用前請閱讀！</1>透過在您的工作區中建立檔案 <span>.kilocode/system-prompt-{{slug}}</span> 來覆寫預設的系統提示詞。"
=======
		"description": "<2>⚠️ 警告：</2> 此進階功能會繞過安全措施。<1>使用前請詳閱！</1>透過在 <span>.roo/system-prompt-{{slug}}</span> 建立檔案來覆寫預設的系統提示詞。"
>>>>>>> a819b353
	},
	"createModeDialog": {
		"title": "建立新模式",
		"close": "關閉",
		"name": {
			"label": "名稱",
			"placeholder": "輸入模式名稱"
		},
		"slug": {
			"label": "識別符號",
			"description": "識別符號用於 URL 和檔案名稱。應使用小寫字母，且只能包含字母、數字和連字號。"
		},
		"saveLocation": {
			"label": "儲存位置",
			"description": "選擇儲存此模式的位置。專案特定模式優先於全域模式。",
			"global": {
				"label": "全域",
				"description": "在所有工作區可用"
			},
			"project": {
				"label": "專案特定 (.kilocodemodes)",
				"description": "僅在此工作區可用，優先於全域模式"
			}
		},
		"roleDefinition": {
			"label": "角色定義",
			"description": "定義此模式下 Kilo Code 的專業知識和個性。"
		},
		"description": {
			"label": "簡短描述（供人檢視）",
			"description": "在模式選擇下拉選單中顯示的簡短描述。"
		},
		"whenToUse": {
			"label": "使用時機（選用）",
			"description": "為 Roo 提供何時應使用此模式的指引。這有助於「Orchestrator」為任務選擇正確的模式。"
		},
		"tools": {
			"label": "可用工具",
			"description": "選擇此模式可使用的工具。"
		},
		"customInstructions": {
			"label": "自訂指令（選用）",
			"description": "為此模式新增特定的行為指南。"
		},
		"buttons": {
			"cancel": "取消",
			"create": "建立模式"
		},
		"deleteMode": "刪除模式"
	},
	"allFiles": "所有檔案",
	"deleteMode": {
		"title": "刪除模式",
		"message": "您確定要刪除「{{modeName}}」模式嗎？",
		"rulesFolder": "此模式在 {{folderPath}} 有一個規則資料夾，該資料夾也將被刪除。",
		"descriptionNoRules": "您確定要刪除此自訂模式嗎？",
		"confirm": "刪除",
		"cancel": "取消"
	}
}<|MERGE_RESOLUTION|>--- conflicted
+++ resolved
@@ -7,24 +7,14 @@
 		"importMode": "匯入模式",
 		"editModesConfig": "編輯模式設定",
 		"editGlobalModes": "編輯全域模式",
-<<<<<<< HEAD
 		"editProjectModes": "編輯專案模式 (.kilocodemodes)",
 		"createModeHelpText": "模式是 Kilo Code 的專屬角色，用於客製化其行為。<0>了解如何使用模式</0>或<1>自訂模式。</1>",
-		"selectMode": "搜尋模式"
-	},
-	"apiConfiguration": {
-		"title": "API 設定檔",
-		"select": "選擇要用於此模式的 API 設定檔"
-=======
-		"editProjectModes": "編輯專案模式 (.roomodes)",
-		"createModeHelpText": "模式是 Roo 的專屬角色，用於客製化其行為。<0>了解如何使用模式</0>或<1>自訂模式。</1>",
 		"selectMode": "搜尋模式",
 		"noMatchFound": "找不到任何模式"
 	},
 	"apiConfiguration": {
 		"title": "API 設定",
 		"select": "選擇此模式要使用的 API 設定"
->>>>>>> a819b353
 	},
 	"tools": {
 		"title": "可用工具",
@@ -44,11 +34,7 @@
 	"roleDefinition": {
 		"title": "角色定義",
 		"resetToDefault": "重設為預設值",
-<<<<<<< HEAD
-		"description": "定義此模式下 Kilo Code 的專業知識和個性。此描述會形塑 Kilo Code 如何展現自己並處理工作。"
-=======
-		"description": "定義此模式下 Roo 的專業知識和個性。此描述將會形塑 Roo 展現自我及處理工作的方式。"
->>>>>>> a819b353
+		"description": "定義此模式下 Kilo Code 的專業知識和個性。此描述將會形塑 Kilo Code 展現自我及處理工作的方式。"
 	},
 	"description": {
 		"title": "簡短描述（給人看的）",
@@ -57,26 +43,18 @@
 	},
 	"whenToUse": {
 		"title": "使用時機（選用）",
-		"description": "為 Roo 提供何時應使用此模式的指引。這有助於「Orchestrator」為任務選擇正確的模式。",
+		"description": "為 Kilo Code 提供何時應使用此模式的指引。這有助於「Orchestrator」為任務選擇正確的模式。",
 		"resetToDefault": "將「使用時機」描述重設為預設值"
 	},
 	"customInstructions": {
 		"title": "模式專屬自訂指令（選用）",
 		"resetToDefault": "重設為預設值",
 		"description": "為 {{modeName}} 模式新增專屬的行為指南。",
-<<<<<<< HEAD
-		"loadFromFile": "{{mode}} 模式的自訂指令也可以從工作區的 <span>.kilocode/rules/</span> 資料夾載入（.kilocoderules-{{slug}} 已棄用並將很快停止運作）。"
+		"loadFromFile": "{{mode}} 模式的自訂指令也可以從工作區的 <span>.kilocode/rules-{{slug}}/</span> 資料夾載入（.kilocoderules-{{slug}} 和 .clinerules-{{slug}} 已被棄用，很快將停止運作）。"
 	},
 	"exportMode": {
 		"title": "匯出模式",
-		"description": "將此模式與 .kilocode/rules-{{slug}}/ 資料夾中的規則組合匯出為可分享的 YAML 檔案。原始檔案保持不變。",
-=======
-		"loadFromFile": "{{mode}} 模式的自訂指令也可以從工作區的 <span>.roo/rules-{{slug}}/</span> 資料夾載入（.roorules-{{slug}} 和 .clinerules-{{slug}} 已被棄用，很快將停止運作）。"
-	},
-	"exportMode": {
-		"title": "匯出模式",
-		"description": "將此模式與 .roo/rules-{{slug}}/ 資料夾中的規則匯出，並合併成一個可分享的 YAML 檔案。原始檔案將維持不變。",
->>>>>>> a819b353
+		"description": "將此模式與 .kilocode/rules-{{slug}}/ 資料夾中的規則匯出，並合併成一個可分享的 YAML 檔案。原始檔案將維持不變。",
 		"exporting": "正在匯出..."
 	},
 	"importMode": {
@@ -84,21 +62,12 @@
 		"import": "匯入",
 		"importing": "匯入中...",
 		"global": {
-<<<<<<< HEAD
-			"label": "全域",
-			"description": "適用於所有專案。如果匯出的模式包含規則檔案，則將在全域 .kilocode/rules-{slug}/ 資料夾中重新建立這些檔案。"
-		},
-		"project": {
-			"label": "專案級",
-			"description": "僅在此工作區可用。如果匯出的模式包含規則檔案，則將在 .kilocode/rules-{slug}/ 資料夾中重新建立這些檔案。"
-=======
 			"label": "全域層級",
-			"description": "適用於所有專案。如果匯出的模式包含規則檔案，這些檔案將在全域的 .roo/rules-{slug}/ 資料夾中重新建立。"
+			"description": "適用於所有專案。如果匯出的模式包含規則檔案，這些檔案將在全域的 .kilocode/rules-{slug}/ 資料夾中重新建立。"
 		},
 		"project": {
 			"label": "專案層級",
-			"description": "僅在此工作區可用。如果匯出的模式包含規則檔案，則將在 .roo/rules-{slug}/ 資料夾中重新建立這些檔案。"
->>>>>>> a819b353
+			"description": "僅在此工作區可用。如果匯出的模式包含規則檔案，則將在 .kilocode/rules-{slug}/ 資料夾中重新建立這些檔案。"
 		}
 	},
 	"advanced": {
@@ -106,13 +75,8 @@
 	},
 	"globalCustomInstructions": {
 		"title": "所有模式的自訂指令",
-<<<<<<< HEAD
-		"description": "這些指令適用於所有模式。它們提供了一組基本行為，可以透過下方的模式專屬自訂指令來強化。<0>了解更多</0>",
-		"loadFromFile": "指令也可以從工作區的 <span>.kilocode/rules/</span> 資料夾載入（.kilocoderules 和 .clinerules 已棄用並將很快停止運作）。"
-=======
 		"description": "這些指令適用於所有模式。它們提供了一套可透過下方特定模式指令強化的基本行為。<0>了解更多</0>",
-		"loadFromFile": "指令也可以從工作區的 <span>.roo/rules/</span> 資料夾載入（.roorules 和 .clinerules 已被棄用，很快將停止運作）。"
->>>>>>> a819b353
+		"loadFromFile": "指令也可以從工作區的 <span>.kilocode/rules/</span> 資料夾載入（.kilocoderules 和 .clinerules 已被棄用，很快將停止運作）。"
 	},
 	"systemPrompt": {
 		"preview": "預覽系統提示詞",
@@ -124,30 +88,6 @@
 		"resetPrompt": "將 {{promptType}} 提示詞重設為預設值",
 		"prompt": "提示詞",
 		"enhance": {
-<<<<<<< HEAD
-			"apiConfiguration": "API 設定檔",
-			"apiConfigDescription": "您可以選擇一個固定的 API 設定檔用於增強提示詞，或使用目前選擇的設定檔",
-			"useCurrentConfig": "使用目前選擇的 API 設定檔",
-			"testPromptPlaceholder": "輸入提示詞以測試增強效果",
-			"previewButton": "預覽提示詞增強",
-			"testEnhancement": "測試增強",
-			"includeTaskHistory": "包含工作歷史作為內容",
-			"includeTaskHistoryDescription": "啟用後，目前對話的最後 10 則訊息將作為內容包含在增強提示詞時，有助於產生更相關和內容感知的建議。"
-		},
-		"condense": {
-			"apiConfiguration": "用於上下文壓縮的 API 設定檔",
-			"apiConfigDescription": "選取用於上下文壓縮作業的 API 設定檔。保留未選取狀態以使用目前作用中的設定檔。",
-			"useCurrentConfig": "使用目前選取的 API 設定檔"
-		},
-		"types": {
-			"ENHANCE": {
-				"label": "增強提示詞",
-				"description": "使用提示詞增強功能取得針對您輸入的客製化建議或改進。這確保 Kilo Code 能理解您的意圖並提供最佳的回應。可透過聊天中的 ✨ 圖示使用。"
-			},
-			"CONDENSE": {
-				"label": "上下文壓縮",
-				"description": "設定如何壓縮對話上下文以管理 token 限制。此提示用於手動和自動上下文壓縮作業。"
-=======
 			"apiConfiguration": "API 設定",
 			"apiConfigDescription": "您可以選擇一個固定用於強化提示詞的 API 設定，或直接使用目前選擇的設定",
 			"useCurrentConfig": "使用目前選擇的 API 設定",
@@ -165,12 +105,11 @@
 		"types": {
 			"ENHANCE": {
 				"label": "強化提示詞",
-				"description": "使用提示詞強化功能，為您的輸入取得量身打造的建議或改進。這能確保 Roo 理解您的意圖並提供最佳回應。可透過聊天室中的 ✨ 圖示使用。"
+				"description": "使用提示詞強化功能，為您的輸入取得量身打造的建議或改進。這能確保 Kilo Code 理解您的意圖並提供最佳回應。可透過聊天室中的 ✨ 圖示使用。"
 			},
 			"CONDENSE": {
 				"label": "上下文壓縮",
 				"description": "設定對話內容的壓縮方式以管理 Token 限制。此提示用於手動和自動的上下文壓縮作業。"
->>>>>>> a819b353
 			},
 			"EXPLAIN": {
 				"label": "解釋程式碼",
@@ -205,27 +144,14 @@
 				"description": "根據描述協助產生終端機命令。"
 			},
 			"NEW_TASK": {
-<<<<<<< HEAD
-				"label": "開始新任務",
-				"description": "開始一個新的任務。可在命令選擇區使用。"
-			},
-			"COMMIT_MESSAGE": {
-				"label": "產生提交訊息",
-				"description": "根據暫存的 git 變更產生描述性提交訊息。自定義提示以產生遵循儲存庫最佳實踐的訊息。"
-=======
 				"label": "開始新工作",
 				"description": "根據使用者輸入開始一個新的任務。可在命令選擇區使用。"
->>>>>>> a819b353
 			}
 		}
 	},
 	"advancedSystemPrompt": {
 		"title": "進階：覆寫系統提示詞",
-<<<<<<< HEAD
-		"description": "<2>⚠️ 警告：</2> 此進階功能會略過安全防護。<1>使用前請閱讀！</1>透過在您的工作區中建立檔案 <span>.kilocode/system-prompt-{{slug}}</span> 來覆寫預設的系統提示詞。"
-=======
-		"description": "<2>⚠️ 警告：</2> 此進階功能會繞過安全措施。<1>使用前請詳閱！</1>透過在 <span>.roo/system-prompt-{{slug}}</span> 建立檔案來覆寫預設的系統提示詞。"
->>>>>>> a819b353
+		"description": "<2>⚠️ 警告：</2> 此進階功能會繞過安全措施。<1>使用前請詳閱！</1>透過在 <span>.kilocode/system-prompt-{{slug}}</span> 建立檔案來覆寫預設的系統提示詞。"
 	},
 	"createModeDialog": {
 		"title": "建立新模式",
@@ -260,7 +186,7 @@
 		},
 		"whenToUse": {
 			"label": "使用時機（選用）",
-			"description": "為 Roo 提供何時應使用此模式的指引。這有助於「Orchestrator」為任務選擇正確的模式。"
+			"description": "為 Kilo Code 提供何時應使用此模式的指引。這有助於「Orchestrator」為任務選擇正確的模式。"
 		},
 		"tools": {
 			"label": "可用工具",
