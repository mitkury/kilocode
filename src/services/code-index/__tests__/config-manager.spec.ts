// npx vitest services/code-index/__tests__/config-manager.spec.ts

import { describe, it, expect, beforeEach, vi } from "vitest"
import { CodeIndexConfigManager } from "../config-manager"
import { ContextProxy } from "../../../core/config/ContextProxy"
import { PreviousConfigSnapshot } from "../interfaces/config"

// Mock ContextProxy
vi.mock("../../../core/config/ContextProxy")
<<<<<<< HEAD
=======

// Mock embeddingModels module
vi.mock("../../../shared/embeddingModels")

// Import mocked functions
import { getDefaultModelId, getModelDimension, getModelScoreThreshold } from "../../../shared/embeddingModels"

// Type the mocked functions
const mockedGetDefaultModelId = vi.mocked(getDefaultModelId)
const mockedGetModelDimension = vi.mocked(getModelDimension)
const mockedGetModelScoreThreshold = vi.mocked(getModelScoreThreshold)
>>>>>>> a0e640cd

describe("CodeIndexConfigManager", () => {
	let mockContextProxy: any
	let configManager: CodeIndexConfigManager

	beforeEach(() => {
		// Reset mocks
		vi.clearAllMocks()

		// Setup mock ContextProxy
		mockContextProxy = {
			getGlobalState: vi.fn(),
			getSecret: vi.fn().mockReturnValue(undefined),
			refreshSecrets: vi.fn().mockResolvedValue(undefined),
			updateGlobalState: vi.fn(),
		}

		configManager = new CodeIndexConfigManager(mockContextProxy)
	})

	// Helper function to setup secret mocking
	const setupSecretMocks = (secrets: Record<string, string>) => {
		// Mock sync secret access
		mockContextProxy.getSecret.mockImplementation((key: string) => {
			return secrets[key] || undefined
		})

		// Mock refreshSecrets to update the getSecret mock with new values
		mockContextProxy.refreshSecrets.mockImplementation(async () => {
			// In real implementation, this would refresh from VSCode storage
			// For tests, we just keep the existing mock behavior
		})
	}

	describe("constructor", () => {
		it("should initialize with ContextProxy", () => {
			expect(configManager).toBeDefined()
			expect(configManager.isFeatureEnabled).toBe(true)
			expect(configManager.currentEmbedderProvider).toBe("openai")
		})
	})

	describe("isFeatureEnabled", () => {
		it("should return false when codebaseIndexEnabled is false", async () => {
			mockContextProxy.getGlobalState.mockReturnValue({
				codebaseIndexEnabled: false,
			})
			mockContextProxy.getSecret.mockReturnValue(undefined)

			// Re-create instance to load the configuration
			configManager = new CodeIndexConfigManager(mockContextProxy)
			expect(configManager.isFeatureEnabled).toBe(false)
		})

		it("should return true when codebaseIndexEnabled is true", async () => {
			mockContextProxy.getGlobalState.mockReturnValue({
				codebaseIndexEnabled: true,
			})
			mockContextProxy.getSecret.mockReturnValue(undefined)

			// Re-create instance to load the configuration
			configManager = new CodeIndexConfigManager(mockContextProxy)
			expect(configManager.isFeatureEnabled).toBe(true)
		})

		it("should default to true when codebaseIndexEnabled is not set", async () => {
			mockContextProxy.getGlobalState.mockReturnValue({})
			mockContextProxy.getSecret.mockReturnValue(undefined)

			// Re-create instance to load the configuration
			configManager = new CodeIndexConfigManager(mockContextProxy)
			expect(configManager.isFeatureEnabled).toBe(true)
		})
	})

	describe("loadConfiguration", () => {
		it("should load default configuration when no state exists", async () => {
			mockContextProxy.getGlobalState.mockReturnValue(undefined)
			mockContextProxy.getSecret.mockReturnValue(undefined)

			const result = await configManager.loadConfiguration()

			expect(result.currentConfig).toEqual({
				isConfigured: false,
				embedderProvider: "openai",
				modelId: undefined,
				openAiOptions: { openAiNativeApiKey: "" },
				ollamaOptions: { ollamaBaseUrl: "" },
				qdrantUrl: "http://localhost:6333",
				qdrantApiKey: "",
				searchMinScore: 0.4,
			})
			expect(result.requiresRestart).toBe(false)
		})

		it("should load configuration from globalState and secrets", async () => {
			const mockGlobalState = {
				codebaseIndexEnabled: true,
				codebaseIndexQdrantUrl: "http://qdrant.local",
				codebaseIndexEmbedderProvider: "openai",
				codebaseIndexEmbedderBaseUrl: "",
				codebaseIndexEmbedderModelId: "text-embedding-3-large",
			}
			mockContextProxy.getGlobalState.mockReturnValue(mockGlobalState)

			// Mock both sync and async secret access
			setupSecretMocks({
				codeIndexOpenAiKey: "test-openai-key",
				codeIndexQdrantApiKey: "test-qdrant-key",
			})

			const result = await configManager.loadConfiguration()

			expect(result.currentConfig).toEqual({
				isConfigured: true,
				embedderProvider: "openai",
				modelId: "text-embedding-3-large",
				openAiOptions: { openAiNativeApiKey: "test-openai-key" },
				ollamaOptions: { ollamaBaseUrl: "" },
				qdrantUrl: "http://qdrant.local",
				qdrantApiKey: "test-qdrant-key",
				searchMinScore: 0.4,
			})
		})

		it("should load OpenAI Compatible configuration from globalState and secrets", async () => {
			const mockGlobalState = {
				codebaseIndexEnabled: true,
				codebaseIndexQdrantUrl: "http://qdrant.local",
				codebaseIndexEmbedderProvider: "openai-compatible",
				codebaseIndexEmbedderBaseUrl: "",
				codebaseIndexEmbedderModelId: "text-embedding-3-large",
				codebaseIndexOpenAiCompatibleBaseUrl: "https://api.example.com/v1",
			}
			mockContextProxy.getGlobalState.mockImplementation((key: string) => {
				if (key === "codebaseIndexConfig") return mockGlobalState
				return undefined
			})

			setupSecretMocks({
				codeIndexQdrantApiKey: "test-qdrant-key",
				codebaseIndexOpenAiCompatibleApiKey: "test-openai-compatible-key",
			})

			const result = await configManager.loadConfiguration()

			expect(result.currentConfig).toEqual({
				isConfigured: true,
				embedderProvider: "openai-compatible",
				modelId: "text-embedding-3-large",
				openAiOptions: { openAiNativeApiKey: "" },
				ollamaOptions: { ollamaBaseUrl: "" },
				openAiCompatibleOptions: {
					baseUrl: "https://api.example.com/v1",
					apiKey: "test-openai-compatible-key",
				},
				qdrantUrl: "http://qdrant.local",
				qdrantApiKey: "test-qdrant-key",
				searchMinScore: 0.4,
			})
		})

		it("should load OpenAI Compatible configuration with modelDimension from globalState", async () => {
			const mockGlobalState = {
				codebaseIndexEnabled: true,
				codebaseIndexQdrantUrl: "http://qdrant.local",
				codebaseIndexEmbedderProvider: "openai-compatible",
				codebaseIndexEmbedderBaseUrl: "",
				codebaseIndexEmbedderModelId: "custom-model",
				codebaseIndexOpenAiCompatibleBaseUrl: "https://api.example.com/v1",
				codebaseIndexEmbedderModelDimension: 1024,
			}
			mockContextProxy.getGlobalState.mockImplementation((key: string) => {
				if (key === "codebaseIndexConfig") return mockGlobalState
				return undefined
			})
			setupSecretMocks({
				codeIndexQdrantApiKey: "test-qdrant-key",
				codebaseIndexOpenAiCompatibleApiKey: "test-openai-compatible-key",
			})

			const result = await configManager.loadConfiguration()

			expect(result.currentConfig).toEqual({
				isConfigured: true,
				embedderProvider: "openai-compatible",
				modelId: "custom-model",
				modelDimension: 1024,
				openAiOptions: { openAiNativeApiKey: "" },
				ollamaOptions: { ollamaBaseUrl: "" },
				openAiCompatibleOptions: {
					baseUrl: "https://api.example.com/v1",
					apiKey: "test-openai-compatible-key",
				},
				qdrantUrl: "http://qdrant.local",
				qdrantApiKey: "test-qdrant-key",
				searchMinScore: 0.4,
			})
		})

		it("should handle missing modelDimension for OpenAI Compatible configuration", async () => {
			const mockGlobalState = {
				codebaseIndexEnabled: true,
				codebaseIndexQdrantUrl: "http://qdrant.local",
				codebaseIndexEmbedderProvider: "openai-compatible",
				codebaseIndexEmbedderBaseUrl: "",
				codebaseIndexEmbedderModelId: "custom-model",
				codebaseIndexOpenAiCompatibleBaseUrl: "https://api.example.com/v1",
				// modelDimension is not set
			}
			mockContextProxy.getGlobalState.mockImplementation((key: string) => {
				if (key === "codebaseIndexConfig") return mockGlobalState
				return undefined
			})
			setupSecretMocks({
				codeIndexQdrantApiKey: "test-qdrant-key",
				codebaseIndexOpenAiCompatibleApiKey: "test-openai-compatible-key",
			})

			const result = await configManager.loadConfiguration()

			expect(result.currentConfig).toEqual({
				isConfigured: true,
				embedderProvider: "openai-compatible",
				modelId: "custom-model",
				openAiOptions: { openAiNativeApiKey: "" },
				ollamaOptions: { ollamaBaseUrl: "" },
				openAiCompatibleOptions: {
					baseUrl: "https://api.example.com/v1",
					apiKey: "test-openai-compatible-key",
					// modelDimension is undefined when not set
				},
				qdrantUrl: "http://qdrant.local",
				qdrantApiKey: "test-qdrant-key",
				searchMinScore: 0.4,
			})
		})

		it("should handle invalid modelDimension type for OpenAI Compatible configuration", async () => {
			const mockGlobalState = {
				codebaseIndexEnabled: true,
				codebaseIndexQdrantUrl: "http://qdrant.local",
				codebaseIndexEmbedderProvider: "openai-compatible",
				codebaseIndexEmbedderBaseUrl: "",
				codebaseIndexEmbedderModelId: "custom-model",
				codebaseIndexOpenAiCompatibleBaseUrl: "https://api.example.com/v1",
				codebaseIndexEmbedderModelDimension: "invalid-dimension", // Invalid type
			}
			mockContextProxy.getGlobalState.mockImplementation((key: string) => {
				if (key === "codebaseIndexConfig") return mockGlobalState
				return undefined
			})
			setupSecretMocks({
				codeIndexQdrantApiKey: "test-qdrant-key",
				codebaseIndexOpenAiCompatibleApiKey: "test-openai-compatible-key",
			})

			const result = await configManager.loadConfiguration()

			expect(result.currentConfig).toEqual({
				isConfigured: true,
				embedderProvider: "openai-compatible",
				modelId: "custom-model",
				modelDimension: undefined, // Invalid dimension is converted to undefined
				openAiOptions: { openAiNativeApiKey: "" },
				ollamaOptions: { ollamaBaseUrl: "" },
				openAiCompatibleOptions: {
					baseUrl: "https://api.example.com/v1",
					apiKey: "test-openai-compatible-key",
				},
				geminiOptions: undefined,
				qdrantUrl: "http://qdrant.local",
				qdrantApiKey: "test-qdrant-key",
				searchMinScore: 0.4,
			})
		})

		it("should detect restart requirement when provider changes", async () => {
			// Initial state - properly configured
			mockContextProxy.getGlobalState.mockReturnValue({
				codebaseIndexEnabled: true,
				codebaseIndexQdrantUrl: "http://qdrant.local",
				codebaseIndexEmbedderProvider: "openai",
				codebaseIndexEmbedderModelId: "text-embedding-3-large",
			})
			setupSecretMocks({
				codeIndexOpenAiKey: "test-openai-key",
			})

			await configManager.loadConfiguration()

			// Change provider
			mockContextProxy.getGlobalState.mockReturnValue({
				codebaseIndexEnabled: true,
				codebaseIndexQdrantUrl: "http://qdrant.local",
				codebaseIndexEmbedderProvider: "ollama",
				codebaseIndexEmbedderBaseUrl: "http://ollama.local",
				codebaseIndexEmbedderModelId: "nomic-embed-text",
			})

			const result = await configManager.loadConfiguration()
			expect(result.requiresRestart).toBe(true)
		})

		it("should detect restart requirement when vector dimensions change", async () => {
			// Initial state with text-embedding-3-small (1536D)
			mockContextProxy.getGlobalState.mockReturnValue({
				codebaseIndexEnabled: true,
				codebaseIndexQdrantUrl: "http://qdrant.local",
				codebaseIndexEmbedderProvider: "openai",
				codebaseIndexEmbedderModelId: "text-embedding-3-small",
			})
			setupSecretMocks({
				codeIndexOpenAiKey: "test-key",
				codeIndexQdrantApiKey: "test-key",
			})

			await configManager.loadConfiguration()

			// Change to text-embedding-3-large (3072D)
			mockContextProxy.getGlobalState.mockReturnValue({
				codebaseIndexEnabled: true,
				codebaseIndexQdrantUrl: "http://qdrant.local",
				codebaseIndexEmbedderProvider: "openai",
				codebaseIndexEmbedderModelId: "text-embedding-3-large",
			})

			const result = await configManager.loadConfiguration()
			expect(result.requiresRestart).toBe(true)
		})

		it("should NOT require restart when models have same dimensions", async () => {
			// Mock both models to have same dimension
			mockedGetModelDimension.mockImplementation((provider, modelId) => {
				if (modelId === "text-embedding-3-small" || modelId === "text-embedding-ada-002") {
					return 1536
				}
				return undefined
			})

			// Initial state with text-embedding-3-small (1536D)
			mockContextProxy.getGlobalState.mockReturnValue({
				codebaseIndexEnabled: true,
				codebaseIndexQdrantUrl: "http://qdrant.local",
				codebaseIndexEmbedderProvider: "openai",
				codebaseIndexEmbedderModelId: "text-embedding-3-small",
			})
			setupSecretMocks({
				codeIndexOpenAiKey: "test-key",
			})

			await configManager.loadConfiguration()

			// Change to text-embedding-ada-002 (also 1536D)
			mockContextProxy.getGlobalState.mockReturnValue({
				codebaseIndexEnabled: true,
				codebaseIndexQdrantUrl: "http://qdrant.local",
				codebaseIndexEmbedderProvider: "openai",
				codebaseIndexEmbedderModelId: "text-embedding-ada-002",
			})

			const result = await configManager.loadConfiguration()
			expect(result.requiresRestart).toBe(false)
		})

		it("should detect restart requirement when transitioning to enabled+configured", async () => {
			// Initial state - enabled but not configured
			mockContextProxy.getGlobalState.mockReturnValue({
				codebaseIndexEnabled: true,
			})

			await configManager.loadConfiguration()

			// Configure the feature
			mockContextProxy.getGlobalState.mockReturnValue({
				codebaseIndexEnabled: true,
				codebaseIndexQdrantUrl: "http://qdrant.local",
				codebaseIndexEmbedderProvider: "openai",
				codebaseIndexEmbedderModelId: "text-embedding-3-small",
			})
			setupSecretMocks({
				codeIndexOpenAiKey: "test-key",
				codeIndexQdrantApiKey: "test-key",
			})

			const result = await configManager.loadConfiguration()
			expect(result.requiresRestart).toBe(true)
		})

		describe("simplified restart detection", () => {
			it("should detect restart requirement for API key changes", async () => {
				// Initial state
				mockContextProxy.getGlobalState.mockReturnValue({
					codebaseIndexEnabled: true,
					codebaseIndexQdrantUrl: "http://qdrant.local",
					codebaseIndexEmbedderProvider: "openai",
					codebaseIndexEmbedderModelId: "text-embedding-3-small",
				})
				setupSecretMocks({
					codeIndexOpenAiKey: "old-key",
					codeIndexQdrantApiKey: "old-key",
				})

				await configManager.loadConfiguration()

				// Change API key
				setupSecretMocks({
					codeIndexOpenAiKey: "new-key",
					codeIndexQdrantApiKey: "old-key",
				})

				const result = await configManager.loadConfiguration()
				expect(result.requiresRestart).toBe(true)
			})

			it("should detect restart requirement for Qdrant URL changes", async () => {
				// Initial state
				mockContextProxy.getGlobalState.mockReturnValue({
					codebaseIndexEnabled: true,
					codebaseIndexQdrantUrl: "http://old-qdrant.local",
					codebaseIndexEmbedderProvider: "openai",
					codebaseIndexEmbedderModelId: "text-embedding-3-small",
				})
				setupSecretMocks({
					codeIndexOpenAiKey: "test-key",
					codeIndexQdrantApiKey: "test-key",
				})

				await configManager.loadConfiguration()

				// Change Qdrant URL
				mockContextProxy.getGlobalState.mockReturnValue({
					codebaseIndexEnabled: true,
					codebaseIndexQdrantUrl: "http://new-qdrant.local",
					codebaseIndexEmbedderProvider: "openai",
					codebaseIndexEmbedderModelId: "text-embedding-3-small",
				})

				const result = await configManager.loadConfiguration()
				expect(result.requiresRestart).toBe(true)
			})

			it("should handle unknown model dimensions safely", async () => {
				// Initial state with known model
				mockContextProxy.getGlobalState.mockReturnValue({
					codebaseIndexEnabled: true,
					codebaseIndexQdrantUrl: "http://qdrant.local",
					codebaseIndexEmbedderProvider: "openai",
					codebaseIndexEmbedderModelId: "text-embedding-3-small",
				})
				setupSecretMocks({
					codeIndexOpenAiKey: "test-key",
					codeIndexQdrantApiKey: "test-key",
				})

				await configManager.loadConfiguration()

				// Change to unknown model
				mockContextProxy.getGlobalState.mockReturnValue({
					codebaseIndexEnabled: true,
					codebaseIndexQdrantUrl: "http://qdrant.local",
					codebaseIndexEmbedderProvider: "openai",
					codebaseIndexEmbedderModelId: "unknown-model",
				})

				const result = await configManager.loadConfiguration()
				expect(result.requiresRestart).toBe(true)
			})

			it("should handle Ollama configuration changes", async () => {
				// Initial state
				mockContextProxy.getGlobalState.mockReturnValue({
					codebaseIndexEnabled: true,
					codebaseIndexQdrantUrl: "http://qdrant.local",
					codebaseIndexEmbedderProvider: "ollama",
					codebaseIndexEmbedderBaseUrl: "http://old-ollama.local",
					codebaseIndexEmbedderModelId: "nomic-embed-text",
				})

				await configManager.loadConfiguration()

				// Change Ollama base URL
				mockContextProxy.getGlobalState.mockReturnValue({
					codebaseIndexEnabled: true,
					codebaseIndexQdrantUrl: "http://qdrant.local",
					codebaseIndexEmbedderProvider: "ollama",
					codebaseIndexEmbedderBaseUrl: "http://new-ollama.local",
					codebaseIndexEmbedderModelId: "nomic-embed-text",
				})

				const result = await configManager.loadConfiguration()
				expect(result.requiresRestart).toBe(true)
			})

			it("should handle OpenAI Compatible configuration changes", async () => {
				// Initial state
				mockContextProxy.getGlobalState.mockImplementation((key: string) => {
					if (key === "codebaseIndexConfig") {
						return {
							codebaseIndexEnabled: true,
							codebaseIndexQdrantUrl: "http://qdrant.local",
							codebaseIndexEmbedderProvider: "openai-compatible",
							codebaseIndexEmbedderModelId: "text-embedding-3-small",
							codebaseIndexOpenAiCompatibleBaseUrl: "https://old-api.example.com/v1",
						}
					}
					return undefined
				})
				setupSecretMocks({
					codebaseIndexOpenAiCompatibleApiKey: "old-api-key",
					codeIndexQdrantApiKey: "test-key",
				})

				await configManager.loadConfiguration()

				// Change OpenAI Compatible base URL
				mockContextProxy.getGlobalState.mockImplementation((key: string) => {
					if (key === "codebaseIndexConfig") {
						return {
							codebaseIndexEnabled: true,
							codebaseIndexQdrantUrl: "http://qdrant.local",
							codebaseIndexEmbedderProvider: "openai-compatible",
							codebaseIndexEmbedderModelId: "text-embedding-3-small",
							codebaseIndexOpenAiCompatibleBaseUrl: "https://new-api.example.com/v1",
						}
					}
					return undefined
				})

				const result = await configManager.loadConfiguration()
				expect(result.requiresRestart).toBe(true)
			})

			it("should handle OpenAI Compatible API key changes", async () => {
				// Initial state
				mockContextProxy.getGlobalState.mockImplementation((key: string) => {
					if (key === "codebaseIndexConfig") {
						return {
							codebaseIndexEnabled: true,
							codebaseIndexQdrantUrl: "http://qdrant.local",
							codebaseIndexEmbedderProvider: "openai-compatible",
							codebaseIndexEmbedderModelId: "text-embedding-3-small",
							codebaseIndexOpenAiCompatibleBaseUrl: "https://api.example.com/v1",
						}
					}
					return undefined
				})
				setupSecretMocks({
					codebaseIndexOpenAiCompatibleApiKey: "old-api-key",
					codeIndexQdrantApiKey: "test-key",
				})

				await configManager.loadConfiguration()

				// Change OpenAI Compatible API key
				setupSecretMocks({
					codebaseIndexOpenAiCompatibleApiKey: "new-api-key",
					codeIndexQdrantApiKey: "test-key",
				})

				const result = await configManager.loadConfiguration()
				expect(result.requiresRestart).toBe(true)
			})

			it("should handle OpenAI Compatible modelDimension changes", async () => {
				// Initial state with modelDimension
				mockContextProxy.getGlobalState.mockImplementation((key: string) => {
					if (key === "codebaseIndexConfig") {
						return {
							codebaseIndexEnabled: true,
							codebaseIndexQdrantUrl: "http://qdrant.local",
							codebaseIndexEmbedderProvider: "openai-compatible",
							codebaseIndexEmbedderModelId: "custom-model",
							codebaseIndexOpenAiCompatibleBaseUrl: "https://api.example.com/v1",
							codebaseIndexEmbedderModelDimension: 1024,
						}
					}
					return undefined
				})
				setupSecretMocks({
					codebaseIndexOpenAiCompatibleApiKey: "test-api-key",
					codeIndexQdrantApiKey: "test-key",
				})

				await configManager.loadConfiguration()

				// Change modelDimension
				mockContextProxy.getGlobalState.mockImplementation((key: string) => {
					if (key === "codebaseIndexConfig") {
						return {
							codebaseIndexEnabled: true,
							codebaseIndexQdrantUrl: "http://qdrant.local",
							codebaseIndexEmbedderProvider: "openai-compatible",
							codebaseIndexEmbedderModelId: "custom-model",
							codebaseIndexOpenAiCompatibleBaseUrl: "https://api.example.com/v1",
							codebaseIndexEmbedderModelDimension: 2048,
						}
					}
					return undefined
				})

				const result = await configManager.loadConfiguration()
				expect(result.requiresRestart).toBe(true)
			})

			it("should not require restart when modelDimension remains the same", async () => {
				// Initial state with modelDimension
				mockContextProxy.getGlobalState.mockImplementation((key: string) => {
					if (key === "codebaseIndexConfig") {
						return {
							codebaseIndexEnabled: true,
							codebaseIndexQdrantUrl: "http://qdrant.local",
							codebaseIndexEmbedderProvider: "openai-compatible",
							codebaseIndexEmbedderModelId: "custom-model",
							codebaseIndexOpenAiCompatibleBaseUrl: "https://api.example.com/v1",
							codebaseIndexEmbedderModelDimension: 1024,
						}
					}
					return undefined
				})
				setupSecretMocks({
					codebaseIndexOpenAiCompatibleApiKey: "test-api-key",
					codeIndexQdrantApiKey: "test-key",
				})

				await configManager.loadConfiguration()

				// Keep modelDimension the same, change unrelated setting
				mockContextProxy.getGlobalState.mockImplementation((key: string) => {
					if (key === "codebaseIndexConfig") {
						return {
							codebaseIndexEnabled: true,
							codebaseIndexQdrantUrl: "http://qdrant.local",
							codebaseIndexEmbedderProvider: "openai-compatible",
							codebaseIndexEmbedderModelId: "custom-model",
							codebaseIndexOpenAiCompatibleBaseUrl: "https://api.example.com/v1",
							codebaseIndexEmbedderModelDimension: 1024,
							codebaseIndexSearchMinScore: 0.5, // Changed unrelated setting
						}
					}
					return undefined
				})

				const result = await configManager.loadConfiguration()
				expect(result.requiresRestart).toBe(false)
			})

			it("should require restart when modelDimension is added", async () => {
				// Initial state without modelDimension
				mockContextProxy.getGlobalState.mockImplementation((key: string) => {
					if (key === "codebaseIndexConfig") {
						return {
							codebaseIndexEnabled: true,
							codebaseIndexQdrantUrl: "http://qdrant.local",
							codebaseIndexEmbedderProvider: "openai-compatible",
							codebaseIndexEmbedderModelId: "custom-model",
							codebaseIndexOpenAiCompatibleBaseUrl: "https://api.example.com/v1",
							// modelDimension not set initially
						}
					}
					return undefined
				})
				setupSecretMocks({
					codebaseIndexOpenAiCompatibleApiKey: "test-api-key",
					codeIndexQdrantApiKey: "test-key",
				})

				await configManager.loadConfiguration()

				// Add modelDimension
				mockContextProxy.getGlobalState.mockImplementation((key: string) => {
					if (key === "codebaseIndexConfig") {
						return {
							codebaseIndexEnabled: true,
							codebaseIndexQdrantUrl: "http://qdrant.local",
							codebaseIndexEmbedderProvider: "openai-compatible",
							codebaseIndexEmbedderModelId: "custom-model",
							codebaseIndexOpenAiCompatibleBaseUrl: "https://api.example.com/v1",
							codebaseIndexEmbedderModelDimension: 1024,
						}
					}
					return undefined
				})

				const result = await configManager.loadConfiguration()
				expect(result.requiresRestart).toBe(true)
			})

			it("should require restart when modelDimension is removed", async () => {
				// Initial state with modelDimension
				mockContextProxy.getGlobalState.mockImplementation((key: string) => {
					if (key === "codebaseIndexConfig") {
						return {
							codebaseIndexEnabled: true,
							codebaseIndexQdrantUrl: "http://qdrant.local",
							codebaseIndexEmbedderProvider: "openai-compatible",
							codebaseIndexEmbedderModelId: "custom-model",
							codebaseIndexOpenAiCompatibleBaseUrl: "https://api.example.com/v1",
							codebaseIndexEmbedderModelDimension: 1024,
						}
					}
					return undefined
				})
				setupSecretMocks({
					codebaseIndexOpenAiCompatibleApiKey: "test-api-key",
					codeIndexQdrantApiKey: "test-key",
				})

				await configManager.loadConfiguration()

				// Remove modelDimension
				mockContextProxy.getGlobalState.mockImplementation((key: string) => {
					if (key === "codebaseIndexConfig") {
						return {
							codebaseIndexEnabled: true,
							codebaseIndexQdrantUrl: "http://qdrant.local",
							codebaseIndexEmbedderProvider: "openai-compatible",
							codebaseIndexEmbedderModelId: "custom-model",
							codebaseIndexOpenAiCompatibleBaseUrl: "https://api.example.com/v1",
							// modelDimension removed
						}
					}
					return undefined
				})

				const result = await configManager.loadConfiguration()
				expect(result.requiresRestart).toBe(true)
			})

			it("should require restart when enabled and provider changes even if unconfigured", async () => {
				// Initial state - enabled but not configured (missing API key)
				mockContextProxy.getGlobalState.mockReturnValue({
					codebaseIndexEnabled: true,
					codebaseIndexQdrantUrl: "http://qdrant.local",
					codebaseIndexEmbedderProvider: "openai",
				})
				setupSecretMocks({})

				await configManager.loadConfiguration()

				// Still enabled but change provider while remaining unconfigured
				mockContextProxy.getGlobalState.mockReturnValue({
					codebaseIndexEnabled: true,
					codebaseIndexQdrantUrl: "http://qdrant.local",
					codebaseIndexEmbedderProvider: "ollama",
					codebaseIndexEmbedderBaseUrl: "http://ollama.local",
				})

				const result = await configManager.loadConfiguration()
				// Should require restart because provider changed while enabled
				expect(result.requiresRestart).toBe(true)
			})

			it("should not require restart when unconfigured remains unconfigured", async () => {
				// Initial state - enabled but unconfigured (missing API key)
				mockContextProxy.getGlobalState.mockReturnValue({
					codebaseIndexEnabled: true,
					codebaseIndexQdrantUrl: "http://qdrant.local",
					codebaseIndexEmbedderProvider: "openai",
				})
				setupSecretMocks({})

				await configManager.loadConfiguration()

				// Still unconfigured but change model
				mockContextProxy.getGlobalState.mockReturnValue({
					codebaseIndexEnabled: true,
					codebaseIndexQdrantUrl: "http://qdrant.local",
					codebaseIndexEmbedderProvider: "openai",
					codebaseIndexEmbedderModelId: "text-embedding-3-large",
				})

				const result = await configManager.loadConfiguration()
				expect(result.requiresRestart).toBe(false)
			})

			describe("currentSearchMinScore priority system", () => {
				it("should return user-configured score when set", async () => {
					mockContextProxy.getGlobalState.mockReturnValue({
						codebaseIndexEnabled: true,
						codebaseIndexQdrantUrl: "http://qdrant.local",
						codebaseIndexEmbedderProvider: "openai",
						codebaseIndexEmbedderModelId: "text-embedding-3-small",
						codebaseIndexSearchMinScore: 0.8, // User setting
					})
					mockContextProxy.getSecret.mockImplementation((key: string) => {
						if (key === "codeIndexOpenAiKey") return "test-key"
						return undefined
					})

					await configManager.loadConfiguration()
					expect(configManager.currentSearchMinScore).toBe(0.8)
				})

				it("should fall back to model-specific threshold when user setting is undefined", async () => {
					// Mock the model score threshold
					mockedGetModelScoreThreshold.mockImplementation((provider, modelId) => {
						if (provider === "ollama" && modelId === "nomic-embed-code") {
							return 0.15
						}
						return undefined
					})

					mockContextProxy.getGlobalState.mockReturnValue({
						codebaseIndexEnabled: true,
						codebaseIndexQdrantUrl: "http://qdrant.local",
						codebaseIndexEmbedderProvider: "ollama",
						codebaseIndexEmbedderModelId: "nomic-embed-code",
						// No codebaseIndexSearchMinScore - user hasn't configured it
					})

					await configManager.loadConfiguration()
					// nomic-embed-code has a specific threshold of 0.15
					expect(configManager.currentSearchMinScore).toBe(0.15)
				})

				it("should fall back to default DEFAULT_SEARCH_MIN_SCORE when neither user setting nor model threshold exists", async () => {
					mockContextProxy.getGlobalState.mockReturnValue({
						codebaseIndexEnabled: true,
						codebaseIndexQdrantUrl: "http://qdrant.local",
						codebaseIndexEmbedderProvider: "openai",
						codebaseIndexEmbedderModelId: "unknown-model", // Model not in profiles
						// No codebaseIndexSearchMinScore
					})
					mockContextProxy.getSecret.mockImplementation((key: string) => {
						if (key === "codeIndexOpenAiKey") return "test-key"
						return undefined
					})

					await configManager.loadConfiguration()
					// Should fall back to default DEFAULT_SEARCH_MIN_SCORE (0.4)
					expect(configManager.currentSearchMinScore).toBe(0.4)
				})

				it("should respect user setting of 0 (edge case)", async () => {
					mockContextProxy.getGlobalState.mockReturnValue({
						codebaseIndexEnabled: true,
						codebaseIndexQdrantUrl: "http://qdrant.local",
						codebaseIndexEmbedderProvider: "ollama",
						codebaseIndexEmbedderModelId: "nomic-embed-code",
						codebaseIndexSearchMinScore: 0, // User explicitly sets 0
					})

					await configManager.loadConfiguration()
					// Should return 0, not fall back to model threshold (0.15)
					expect(configManager.currentSearchMinScore).toBe(0)
				})

				it("should use model-specific threshold with openai-compatible provider", async () => {
					// Mock the model score threshold
					mockedGetModelScoreThreshold.mockImplementation((provider, modelId) => {
						if (provider === "openai-compatible" && modelId === "nomic-embed-code") {
							return 0.15
						}
						return undefined
					})

					mockContextProxy.getGlobalState.mockImplementation((key: string) => {
						if (key === "codebaseIndexConfig") {
							return {
								codebaseIndexEnabled: true,
								codebaseIndexQdrantUrl: "http://qdrant.local",
								codebaseIndexEmbedderProvider: "openai-compatible",
								codebaseIndexEmbedderModelId: "nomic-embed-code",
								codebaseIndexOpenAiCompatibleBaseUrl: "https://api.example.com/v1",
								// No codebaseIndexSearchMinScore
							}
						}
						return undefined
					})
					mockContextProxy.getSecret.mockImplementation((key: string) => {
						if (key === "codebaseIndexOpenAiCompatibleApiKey") return "test-api-key"
						return undefined
					})

					await configManager.loadConfiguration()
					// openai-compatible provider also has nomic-embed-code with 0.15 threshold
					expect(configManager.currentSearchMinScore).toBe(0.15)
				})

				it("should use default model ID when modelId is not specified", async () => {
					mockContextProxy.getGlobalState.mockReturnValue({
						codebaseIndexEnabled: true,
						codebaseIndexQdrantUrl: "http://qdrant.local",
						codebaseIndexEmbedderProvider: "openai",
						// No modelId specified
						// No codebaseIndexSearchMinScore
					})
					mockContextProxy.getSecret.mockImplementation((key: string) => {
						if (key === "codeIndexOpenAiKey") return "test-key"
						return undefined
					})

					await configManager.loadConfiguration()
					// Should use default model (text-embedding-3-small) threshold (0.4)
					expect(configManager.currentSearchMinScore).toBe(0.4)
				})

				it("should handle priority correctly: user > model > default", async () => {
					// Mock the model score threshold
					mockedGetModelScoreThreshold.mockImplementation((provider, modelId) => {
						if (provider === "ollama" && modelId === "nomic-embed-code") {
							return 0.15
						}
						return undefined
					})

					// Test 1: User setting takes precedence
					mockContextProxy.getGlobalState.mockReturnValue({
						codebaseIndexEnabled: true,
						codebaseIndexQdrantUrl: "http://qdrant.local",
						codebaseIndexEmbedderProvider: "ollama",
						codebaseIndexEmbedderModelId: "nomic-embed-code", // Has 0.15 threshold
						codebaseIndexSearchMinScore: 0.9, // User overrides
					})

					await configManager.loadConfiguration()
					expect(configManager.currentSearchMinScore).toBe(0.9) // User setting wins

					// Test 2: Model threshold when no user setting
					mockContextProxy.getGlobalState.mockReturnValue({
						codebaseIndexEnabled: true,
						codebaseIndexQdrantUrl: "http://qdrant.local",
						codebaseIndexEmbedderProvider: "ollama",
						codebaseIndexEmbedderModelId: "nomic-embed-code",
						// No user setting
					})

					const newManager = new CodeIndexConfigManager(mockContextProxy)
					await newManager.loadConfiguration()
					expect(newManager.currentSearchMinScore).toBe(0.15) // Model threshold

					// Test 3: Default when neither exists
					mockContextProxy.getGlobalState.mockReturnValue({
						codebaseIndexEnabled: true,
						codebaseIndexQdrantUrl: "http://qdrant.local",
						codebaseIndexEmbedderProvider: "openai",
						codebaseIndexEmbedderModelId: "custom-unknown-model",
						// No user setting, unknown model
					})

					const anotherManager = new CodeIndexConfigManager(mockContextProxy)
					await anotherManager.loadConfiguration()
					expect(anotherManager.currentSearchMinScore).toBe(0.4) // Default
				})
			})

			describe("currentSearchMaxResults", () => {
				it("should return user setting when provided, otherwise default", async () => {
					// Test 1: User setting takes precedence
					mockContextProxy.getGlobalState.mockReturnValue({
						codebaseIndexEnabled: true,
						codebaseIndexQdrantUrl: "http://qdrant.local",
						codebaseIndexEmbedderProvider: "openai",
						codebaseIndexEmbedderModelId: "text-embedding-3-small",
						codebaseIndexSearchMaxResults: 150, // User setting
					})

					await configManager.loadConfiguration()
					expect(configManager.currentSearchMaxResults).toBe(150) // User setting

					// Test 2: Default when no user setting
					mockContextProxy.getGlobalState.mockReturnValue({
						codebaseIndexEnabled: true,
						codebaseIndexQdrantUrl: "http://qdrant.local",
						codebaseIndexEmbedderProvider: "openai",
						codebaseIndexEmbedderModelId: "text-embedding-3-small",
						// No user setting
					})

					const newManager = new CodeIndexConfigManager(mockContextProxy)
					await newManager.loadConfiguration()
					expect(newManager.currentSearchMaxResults).toBe(50) // Default (DEFAULT_MAX_SEARCH_RESULTS)

					// Test 3: Boundary values
					mockContextProxy.getGlobalState.mockReturnValue({
						codebaseIndexEnabled: true,
						codebaseIndexQdrantUrl: "http://qdrant.local",
						codebaseIndexEmbedderProvider: "openai",
						codebaseIndexEmbedderModelId: "text-embedding-3-small",
						codebaseIndexSearchMaxResults: 10, // Minimum allowed
					})

					const minManager = new CodeIndexConfigManager(mockContextProxy)
					await minManager.loadConfiguration()
					expect(minManager.currentSearchMaxResults).toBe(10)

					// Test 4: Maximum value
					mockContextProxy.getGlobalState.mockReturnValue({
						codebaseIndexEnabled: true,
						codebaseIndexQdrantUrl: "http://qdrant.local",
						codebaseIndexEmbedderProvider: "openai",
						codebaseIndexEmbedderModelId: "text-embedding-3-small",
						codebaseIndexSearchMaxResults: 200, // Maximum allowed
					})

					const maxManager = new CodeIndexConfigManager(mockContextProxy)
					await maxManager.loadConfiguration()
					expect(maxManager.currentSearchMaxResults).toBe(200)
				})
			})
		})

		describe("empty/missing API key handling", () => {
			it("should not require restart when API keys are consistently empty", async () => {
				// Initial state with no API keys (undefined from secrets)
				mockContextProxy.getGlobalState.mockReturnValue({
					codebaseIndexEnabled: true,
					codebaseIndexQdrantUrl: "http://qdrant.local",
					codebaseIndexEmbedderProvider: "openai",
					codebaseIndexEmbedderModelId: "text-embedding-3-small",
				})
				setupSecretMocks({})

				await configManager.loadConfiguration()

				// Change an unrelated setting while keeping API keys empty
				mockContextProxy.getGlobalState.mockReturnValue({
					codebaseIndexEnabled: true,
					codebaseIndexQdrantUrl: "http://qdrant.local",
					codebaseIndexEmbedderProvider: "openai",
					codebaseIndexEmbedderModelId: "text-embedding-3-small",
					codebaseIndexSearchMinScore: 0.5, // Changed unrelated setting
				})

				const result = await configManager.loadConfiguration()
				// Should NOT require restart since API keys are consistently empty
				expect(result.requiresRestart).toBe(false)
			})

			it("should not require restart when API keys transition from undefined to empty string", async () => {
				// Initial state with undefined API keys
				mockContextProxy.getGlobalState.mockReturnValue({
					codebaseIndexEnabled: true, // Always enabled now
					codebaseIndexQdrantUrl: "http://qdrant.local",
					codebaseIndexEmbedderProvider: "openai",
				})
				setupSecretMocks({})

				await configManager.loadConfiguration()

				// Change to empty string API keys (simulating what happens when secrets return "")
				setupSecretMocks({
					codeIndexOpenAiKey: "",
					codeIndexQdrantApiKey: "",
				})

				const result = await configManager.loadConfiguration()
				// Should NOT require restart since undefined and "" are both "empty"
				expect(result.requiresRestart).toBe(false)
			})

			it("should require restart when API key actually changes from empty to non-empty", async () => {
				// Initial state with empty API key
				mockContextProxy.getGlobalState.mockReturnValue({
					codebaseIndexEnabled: true,
					codebaseIndexQdrantUrl: "http://qdrant.local",
					codebaseIndexEmbedderProvider: "openai",
				})
				setupSecretMocks({
					codeIndexOpenAiKey: "",
					codeIndexQdrantApiKey: "",
				})

				await configManager.loadConfiguration()

				// Add actual API key
				setupSecretMocks({
					codeIndexOpenAiKey: "actual-api-key",
					codeIndexQdrantApiKey: "",
				})

				const result = await configManager.loadConfiguration()
				// Should require restart since we went from empty to actual key
				expect(result.requiresRestart).toBe(true)
			})
		})

		describe("getRestartInfo public method", () => {
			it("should provide restart info without loading configuration", async () => {
				// Setup initial state
				mockContextProxy.getGlobalState.mockReturnValue({
					codebaseIndexEnabled: true,
					codebaseIndexQdrantUrl: "http://qdrant.local",
					codebaseIndexEmbedderProvider: "openai",
					codebaseIndexEmbedderModelId: "text-embedding-3-small",
				})
				setupSecretMocks({
					codeIndexOpenAiKey: "test-key",
					codeIndexQdrantApiKey: "test-key",
				})

				await configManager.loadConfiguration()

				// Create a mock previous config
				const mockPrevConfig = {
					enabled: true,
					configured: true,
					embedderProvider: "openai" as const,
					modelId: "text-embedding-3-large", // Different model with different dimensions
					openAiKey: "test-key",
					ollamaBaseUrl: undefined,
					qdrantUrl: "http://qdrant.local",
					qdrantApiKey: undefined,
				}

				const requiresRestart = configManager.doesConfigChangeRequireRestart(mockPrevConfig)
				expect(requiresRestart).toBe(true)
			})
		})
	})

	describe("isConfigured", () => {
		it("should validate OpenAI configuration correctly", async () => {
			mockContextProxy.getGlobalState.mockReturnValue({
				codebaseIndexEnabled: true,
				codebaseIndexQdrantUrl: "http://qdrant.local",
				codebaseIndexEmbedderProvider: "openai",
			})
			setupSecretMocks({
				codeIndexOpenAiKey: "test-key",
				codeIndexQdrantApiKey: "test-key",
			})

			await configManager.loadConfiguration()
			expect(configManager.isFeatureConfigured).toBe(true)
		})

		it("should validate Ollama configuration correctly", async () => {
			mockContextProxy.getGlobalState.mockReturnValue({
				codebaseIndexEnabled: true,
				codebaseIndexQdrantUrl: "http://qdrant.local",
				codebaseIndexEmbedderProvider: "ollama",
				codebaseIndexEmbedderBaseUrl: "http://ollama.local",
			})

			await configManager.loadConfiguration()
			expect(configManager.isFeatureConfigured).toBe(true)
		})

		it("should validate OpenAI Compatible configuration correctly", async () => {
			mockContextProxy.getGlobalState.mockImplementation((key: string) => {
				if (key === "codebaseIndexConfig") {
					return {
						codebaseIndexEnabled: true,
						codebaseIndexQdrantUrl: "http://qdrant.local",
						codebaseIndexEmbedderProvider: "openai-compatible",
						codebaseIndexOpenAiCompatibleBaseUrl: "https://api.example.com/v1",
					}
				}
				return undefined
			})
			setupSecretMocks({
				codebaseIndexOpenAiCompatibleApiKey: "test-api-key",
				codeIndexQdrantApiKey: "test-key",
			})

			await configManager.loadConfiguration()
			expect(configManager.isFeatureConfigured).toBe(true)
		})

		it("should return false when OpenAI Compatible base URL is missing", async () => {
			mockContextProxy.getGlobalState.mockImplementation((key: string) => {
				if (key === "codebaseIndexConfig") {
					return {
						codebaseIndexEnabled: true,
						codebaseIndexQdrantUrl: "http://qdrant.local",
						codebaseIndexEmbedderProvider: "openai-compatible",
					}
				}
				if (key === "codebaseIndexOpenAiCompatibleBaseUrl") return ""
				return undefined
			})
			setupSecretMocks({
				codebaseIndexOpenAiCompatibleApiKey: "test-api-key",
			})

			await configManager.loadConfiguration()
			expect(configManager.isFeatureConfigured).toBe(false)
		})

		it("should return false when OpenAI Compatible API key is missing", async () => {
			mockContextProxy.getGlobalState.mockImplementation((key: string) => {
				if (key === "codebaseIndexConfig") {
					return {
						codebaseIndexEnabled: true,
						codebaseIndexQdrantUrl: "http://qdrant.local",
						codebaseIndexEmbedderProvider: "openai-compatible",
					}
				}
				if (key === "codebaseIndexOpenAiCompatibleBaseUrl") return "https://api.example.com/v1"
				return undefined
			})
			setupSecretMocks({
				codebaseIndexOpenAiCompatibleApiKey: "",
			})

			await configManager.loadConfiguration()
			expect(configManager.isFeatureConfigured).toBe(false)
		})

		it("should validate Gemini configuration correctly", async () => {
			mockContextProxy.getGlobalState.mockImplementation((key: string) => {
				if (key === "codebaseIndexConfig") {
					return {
						codebaseIndexEnabled: true,
						codebaseIndexQdrantUrl: "http://qdrant.local",
						codebaseIndexEmbedderProvider: "gemini",
					}
				}
				return undefined
			})
			mockContextProxy.getSecret.mockImplementation((key: string) => {
				if (key === "codebaseIndexGeminiApiKey") return "test-gemini-key"
				return undefined
			})

			await configManager.loadConfiguration()
			expect(configManager.isFeatureConfigured).toBe(true)
		})

		it("should return false when Gemini API key is missing", async () => {
			mockContextProxy.getGlobalState.mockImplementation((key: string) => {
				if (key === "codebaseIndexConfig") {
					return {
						codebaseIndexEnabled: true,
						codebaseIndexQdrantUrl: "http://qdrant.local",
						codebaseIndexEmbedderProvider: "gemini",
					}
				}
				return undefined
			})
			mockContextProxy.getSecret.mockImplementation((key: string) => {
				if (key === "codebaseIndexGeminiApiKey") return ""
				return undefined
			})

			await configManager.loadConfiguration()
			expect(configManager.isFeatureConfigured).toBe(false)
		})

		it("should return false when required values are missing", async () => {
			mockContextProxy.getGlobalState.mockReturnValue({
				codebaseIndexEnabled: true,
				codebaseIndexEmbedderProvider: "openai",
			})

			await configManager.loadConfiguration()
			expect(configManager.isFeatureConfigured).toBe(false)
		})
	})

	describe("getter properties", () => {
		beforeEach(async () => {
			mockContextProxy.getGlobalState.mockReturnValue({
				codebaseIndexEnabled: true,
				codebaseIndexQdrantUrl: "http://qdrant.local",
				codebaseIndexEmbedderProvider: "openai",
				codebaseIndexEmbedderModelId: "text-embedding-3-large",
			})
			setupSecretMocks({
				codeIndexOpenAiKey: "test-openai-key",
				codeIndexQdrantApiKey: "test-qdrant-key",
			})

			await configManager.loadConfiguration()
		})

		it("should return correct configuration via getConfig", () => {
			const config = configManager.getConfig()
			expect(config).toEqual({
				isConfigured: true,
				embedderProvider: "openai",
				modelId: "text-embedding-3-large",
				openAiOptions: { openAiNativeApiKey: "test-openai-key" },
				ollamaOptions: { ollamaBaseUrl: undefined },
				geminiOptions: undefined,
				openAiCompatibleOptions: undefined,
				qdrantUrl: "http://qdrant.local",
				qdrantApiKey: "test-qdrant-key",
				searchMinScore: 0.4,
				searchMaxResults: 50,
			})
		})

		it("should return correct feature enabled state", () => {
			expect(configManager.isFeatureEnabled).toBe(true)
		})

		it("should return correct embedder provider", () => {
			expect(configManager.currentEmbedderProvider).toBe("openai")
		})

		it("should return correct Qdrant configuration", () => {
			expect(configManager.qdrantConfig).toEqual({
				url: "http://qdrant.local",
				apiKey: "test-qdrant-key",
			})
		})

		it("should return correct model ID", () => {
			expect(configManager.currentModelId).toBe("text-embedding-3-large")
		})
	})

	describe("initialization and restart prevention", () => {
		it("should not require restart when configuration hasn't changed between calls", async () => {
			// Setup initial configuration - start with enabled and configured to avoid initial transition restart
			mockContextProxy.getGlobalState.mockReturnValue({
				codebaseIndexEnabled: true,
				codebaseIndexQdrantUrl: "http://qdrant.local",
				codebaseIndexEmbedderProvider: "openai",
				codebaseIndexEmbedderModelId: "text-embedding-3-small",
			})
			setupSecretMocks({
				codeIndexOpenAiKey: "test-key",
			})

			// First load - this will initialize the config manager with current state
			await configManager.loadConfiguration()

			// Second load with same configuration - should not require restart
			const secondResult = await configManager.loadConfiguration()
			expect(secondResult.requiresRestart).toBe(false)
		})

		it("should properly initialize with current config to prevent false restarts", async () => {
			// Setup configuration
			mockContextProxy.getGlobalState.mockReturnValue({
				codebaseIndexEnabled: true, // Always enabled now
				codebaseIndexQdrantUrl: "http://qdrant.local",
				codebaseIndexEmbedderProvider: "openai",
				codebaseIndexEmbedderModelId: "text-embedding-3-small",
			})
			setupSecretMocks({
				codeIndexOpenAiKey: "test-key",
			})

			// Create a new config manager (simulating what happens in CodeIndexManager.initialize)
			const newConfigManager = new CodeIndexConfigManager(mockContextProxy)

			// Load configuration - should not require restart since the manager should be initialized with current config
			const result = await newConfigManager.loadConfiguration()
			expect(result.requiresRestart).toBe(false)
		})

		it("should not require restart when settings are saved but code indexing config unchanged", async () => {
			// This test simulates the scenario where handleSettingsChange() is called
			// but code indexing settings haven't actually changed

			// Setup initial state - enabled and configured
			mockContextProxy.getGlobalState.mockReturnValue({
				codebaseIndexEnabled: true,
				codebaseIndexQdrantUrl: "http://qdrant.local",
				codebaseIndexEmbedderProvider: "openai",
				codebaseIndexEmbedderModelId: "text-embedding-3-small",
			})
			setupSecretMocks({
				codeIndexOpenAiKey: "test-key",
			})

			// First load to establish baseline
			await configManager.loadConfiguration()

			// Simulate external settings change where code indexing config hasn't changed
			// (this is what happens when other settings are saved)
			const result = await configManager.loadConfiguration()
			expect(result.requiresRestart).toBe(false)
		})
	})

	describe("doesConfigChangeRequireRestart", () => {
		it("should return true when enabling the feature", async () => {
			// Initial state: disabled
			mockContextProxy.getGlobalState.mockReturnValue({
				codebaseIndexEnabled: false,
				codebaseIndexEmbedderProvider: "openai",
				codebaseIndexQdrantUrl: "http://localhost:6333",
			})
			mockContextProxy.getSecret.mockReturnValue(undefined)
			configManager = new CodeIndexConfigManager(mockContextProxy)

			// Get the initial snapshot
			const { configSnapshot: previousSnapshot } = await configManager.loadConfiguration()

			// Update the internal state to enabled with proper configuration
			mockContextProxy.getGlobalState.mockReturnValue({
				codebaseIndexEnabled: true,
				codebaseIndexEmbedderProvider: "openai",
				codebaseIndexQdrantUrl: "http://localhost:6333",
			})
			mockContextProxy.getSecret.mockImplementation((key: string) => {
				if (key === "codeIndexOpenAiKey") return "test-key"
				return undefined
			})

			// Load the new configuration - this will internally call doesConfigChangeRequireRestart
			const { requiresRestart } = await configManager.loadConfiguration()

			expect(requiresRestart).toBe(true)
		})

		it("should return true when disabling the feature", async () => {
			// Initial state: enabled and configured
			mockContextProxy.getGlobalState.mockReturnValue({
				codebaseIndexEnabled: true,
				codebaseIndexEmbedderProvider: "openai",
				codebaseIndexQdrantUrl: "http://localhost:6333",
			})
			mockContextProxy.getSecret.mockImplementation((key: string) => {
				if (key === "codeIndexOpenAiKey") return "test-key"
				return undefined
			})
			configManager = new CodeIndexConfigManager(mockContextProxy)

			const previousSnapshot: PreviousConfigSnapshot = {
				enabled: true,
				configured: true,
				embedderProvider: "openai",
				openAiKey: "test-key",
				qdrantUrl: "http://localhost:6333",
			}

			// Update to disabled
			mockContextProxy.getGlobalState.mockReturnValue({
				codebaseIndexEnabled: false,
				codebaseIndexEmbedderProvider: "openai",
				codebaseIndexQdrantUrl: "http://localhost:6333",
			})
			mockContextProxy.getSecret.mockImplementation((key: string) => {
				if (key === "codeIndexOpenAiKey") return "test-key"
				return undefined
			})

			await configManager.loadConfiguration()

			const result = configManager.doesConfigChangeRequireRestart(previousSnapshot)
			expect(result).toBe(true)
		})

		it("should return false when enabled state does not change (both enabled)", async () => {
			// Initial state: enabled and configured
			mockContextProxy.getGlobalState.mockReturnValue({
				codebaseIndexEnabled: true,
				codebaseIndexEmbedderProvider: "openai",
				codebaseIndexQdrantUrl: "http://localhost:6333",
			})
			mockContextProxy.getSecret.mockImplementation((key: string) => {
				if (key === "codeIndexOpenAiKey") return "test-key"
				return undefined
			})
			configManager = new CodeIndexConfigManager(mockContextProxy)

			// Get initial configuration
			const { configSnapshot: previousSnapshot } = await configManager.loadConfiguration()

			// Load again with same config - should not require restart
			const { requiresRestart } = await configManager.loadConfiguration()

			expect(requiresRestart).toBe(false)
		})

		it("should return false when enabled state does not change (both disabled)", async () => {
			// Initial state: disabled
			mockContextProxy.getGlobalState.mockReturnValue({
				codebaseIndexEnabled: false,
			})
			mockContextProxy.getSecret.mockReturnValue(undefined)
			configManager = new CodeIndexConfigManager(mockContextProxy)

			const previousSnapshot: PreviousConfigSnapshot = {
				enabled: false,
				configured: false,
				embedderProvider: "openai",
			}

			// Same config, still disabled
			const result = configManager.doesConfigChangeRequireRestart(previousSnapshot)
			expect(result).toBe(false)
		})

		it("should return true when provider changes while enabled", async () => {
			// Initial state: enabled with openai
			mockContextProxy.getGlobalState.mockReturnValue({
				codebaseIndexEnabled: true,
				codebaseIndexEmbedderProvider: "ollama",
				codebaseIndexOllamaBaseUrl: "http://localhost:11434",
				codebaseIndexQdrantUrl: "http://localhost:6333",
			})
			mockContextProxy.getSecret.mockReturnValue(undefined)
			configManager = new CodeIndexConfigManager(mockContextProxy)

			const previousSnapshot: PreviousConfigSnapshot = {
				enabled: true,
				configured: true,
				embedderProvider: "openai",
				openAiKey: "test-key",
				qdrantUrl: "http://localhost:6333",
			}

			const result = configManager.doesConfigChangeRequireRestart(previousSnapshot)
			expect(result).toBe(true)
		})

		it("should return false when provider changes while disabled", async () => {
			// Initial state: disabled with openai
			mockContextProxy.getGlobalState.mockReturnValue({
				codebaseIndexEnabled: false,
				codebaseIndexEmbedderProvider: "ollama",
			})
			mockContextProxy.getSecret.mockReturnValue(undefined)
			configManager = new CodeIndexConfigManager(mockContextProxy)

			const previousSnapshot: PreviousConfigSnapshot = {
				enabled: false,
				configured: false,
				embedderProvider: "openai",
			}

			// Provider changed but feature is disabled
			const result = configManager.doesConfigChangeRequireRestart(previousSnapshot)
			expect(result).toBe(false)
		})
	})

	describe("loadConfiguration", () => {
<<<<<<< HEAD
=======
		beforeEach(() => {
			// Set default mock behaviors
			mockedGetDefaultModelId.mockReturnValue("text-embedding-3-small")
			mockedGetModelDimension.mockReturnValue(undefined)
			mockedGetModelScoreThreshold.mockReturnValue(undefined)
		})

>>>>>>> a0e640cd
		it("should load configuration and return proper structure", async () => {
			const mockConfigValues = {
				codebaseIndexEnabled: true,
				codebaseIndexEmbedderProvider: "openai",
				codebaseIndexEmbedderModelId: "text-embedding-ada-002",
				codebaseIndexQdrantUrl: "http://localhost:6333",
				codebaseIndexSearchMinScore: 0.5,
				codebaseIndexSearchMaxResults: 20,
			}

			mockContextProxy.getGlobalState.mockReturnValue(mockConfigValues)
			mockContextProxy.getSecret.mockImplementation((key: string) => {
				if (key === "codeIndexOpenAiKey") return "test-key"
				if (key === "codeIndexQdrantApiKey") return "qdrant-key"
				return undefined
			})

			const result = await configManager.loadConfiguration()

			// Verify the structure
			expect(result).toHaveProperty("configSnapshot")
			expect(result).toHaveProperty("currentConfig")
			expect(result).toHaveProperty("requiresRestart")

			// Verify current config reflects loaded values
			expect(result.currentConfig.embedderProvider).toBe("openai")
			expect(result.currentConfig.isConfigured).toBe(true)
		})

		it("should detect restart requirement when configuration changes", async () => {
			// Initial state: disabled
			mockContextProxy.getGlobalState.mockReturnValue({
				codebaseIndexEnabled: false,
				codebaseIndexEmbedderProvider: "openai",
				codebaseIndexQdrantUrl: "http://localhost:6333",
			})
			mockContextProxy.getSecret.mockReturnValue(undefined)
			configManager = new CodeIndexConfigManager(mockContextProxy)

			// Get initial state
			await configManager.loadConfiguration()

			// Change to enabled with proper configuration
			mockContextProxy.getGlobalState.mockReturnValue({
				codebaseIndexEnabled: true,
				codebaseIndexEmbedderProvider: "openai",
				codebaseIndexQdrantUrl: "http://localhost:6333",
			})
			mockContextProxy.getSecret.mockImplementation((key: string) => {
				if (key === "codeIndexOpenAiKey") return "test-key"
				return undefined
			})

			const result = await configManager.loadConfiguration()
			expect(result.requiresRestart).toBe(true)
		})
	})

	describe("getConfig", () => {
		it("should return the current configuration", () => {
			mockContextProxy.getGlobalState.mockReturnValue({
				codebaseIndexEnabled: true,
				codebaseIndexEmbedderProvider: "openai",
				codebaseIndexQdrantUrl: "http://localhost:6333",
			})
			mockContextProxy.getSecret.mockImplementation((key: string) => {
				if (key === "codeIndexOpenAiKey") return "test-key"
				return undefined
			})

			configManager = new CodeIndexConfigManager(mockContextProxy)
			const config = configManager.getConfig()

			expect(config).toHaveProperty("isConfigured")
			expect(config).toHaveProperty("embedderProvider")
			expect(config.embedderProvider).toBe("openai")
		})
	})

	describe("isConfigured", () => {
		it("should return true when OpenAI provider is properly configured", () => {
			mockContextProxy.getGlobalState.mockReturnValue({
				codebaseIndexEnabled: true,
				codebaseIndexEmbedderProvider: "openai",
				codebaseIndexQdrantUrl: "http://localhost:6333",
			})
			mockContextProxy.getSecret.mockImplementation((key: string) => {
				if (key === "codeIndexOpenAiKey") return "test-key"
				return undefined
			})

			configManager = new CodeIndexConfigManager(mockContextProxy)
			expect(configManager.isConfigured()).toBe(true)
		})

		it("should return false when OpenAI provider is missing API key", () => {
			mockContextProxy.getGlobalState.mockReturnValue({
				codebaseIndexEnabled: true,
				codebaseIndexEmbedderProvider: "openai",
				codebaseIndexQdrantUrl: "http://localhost:6333",
			})
			mockContextProxy.getSecret.mockReturnValue(undefined)

			configManager = new CodeIndexConfigManager(mockContextProxy)
			expect(configManager.isConfigured()).toBe(false)
		})

		it("should return true when Ollama provider is properly configured", () => {
			mockContextProxy.getGlobalState.mockReturnValue({
				codebaseIndexEnabled: true,
				codebaseIndexEmbedderProvider: "ollama",
				codebaseIndexEmbedderBaseUrl: "http://localhost:11434",
				codebaseIndexQdrantUrl: "http://localhost:6333",
			})
			mockContextProxy.getSecret.mockReturnValue(undefined)

			configManager = new CodeIndexConfigManager(mockContextProxy)
			expect(configManager.isConfigured()).toBe(true)
		})

		it("should return false when Qdrant URL is missing", () => {
			mockContextProxy.getGlobalState.mockReturnValue({
				codebaseIndexEnabled: true,
				codebaseIndexEmbedderProvider: "openai",
			})
			mockContextProxy.getSecret.mockImplementation((key: string) => {
				if (key === "codeIndexOpenAiKey") return "test-key"
				return undefined
			})

			configManager = new CodeIndexConfigManager(mockContextProxy)
			expect(configManager.isConfigured()).toBe(false)
		})
<<<<<<< HEAD
=======

		describe("currentModelDimension", () => {
			beforeEach(() => {
				vi.clearAllMocks()
			})

			it("should return model's built-in dimension when available", async () => {
				// Mock getModelDimension to return a built-in dimension
				mockedGetModelDimension.mockReturnValue(1536)

				mockContextProxy.getGlobalState.mockReturnValue({
					codebaseIndexEnabled: true,
					codebaseIndexEmbedderProvider: "openai",
					codebaseIndexEmbedderModelId: "text-embedding-3-small",
					codebaseIndexEmbedderModelDimension: 2048, // Custom dimension should be ignored
					codebaseIndexQdrantUrl: "http://localhost:6333",
				})
				mockContextProxy.getSecret.mockImplementation((key: string) => {
					if (key === "codeIndexOpenAiKey") return "test-key"
					return undefined
				})

				configManager = new CodeIndexConfigManager(mockContextProxy)
				await configManager.loadConfiguration()

				// Should return model's built-in dimension, not custom
				expect(configManager.currentModelDimension).toBe(1536)
				expect(mockedGetModelDimension).toHaveBeenCalledWith("openai", "text-embedding-3-small")
			})

			it("should use custom dimension only when model has no built-in dimension", async () => {
				// Mock getModelDimension to return undefined (no built-in dimension)
				mockedGetModelDimension.mockReturnValue(undefined)

				mockContextProxy.getGlobalState.mockReturnValue({
					codebaseIndexEnabled: true,
					codebaseIndexEmbedderProvider: "openai-compatible",
					codebaseIndexEmbedderModelId: "custom-model",
					codebaseIndexEmbedderModelDimension: 2048, // Custom dimension should be used
					codebaseIndexQdrantUrl: "http://localhost:6333",
				})
				mockContextProxy.getSecret.mockImplementation((key: string) => {
					if (key === "codebaseIndexOpenAiCompatibleApiKey") return "test-key"
					return undefined
				})

				configManager = new CodeIndexConfigManager(mockContextProxy)
				await configManager.loadConfiguration()

				// Should use custom dimension as fallback
				expect(configManager.currentModelDimension).toBe(2048)
				expect(mockedGetModelDimension).toHaveBeenCalledWith("openai-compatible", "custom-model")
			})

			it("should return undefined when neither model dimension nor custom dimension is available", async () => {
				// Mock getModelDimension to return undefined
				mockedGetModelDimension.mockReturnValue(undefined)

				mockContextProxy.getGlobalState.mockReturnValue({
					codebaseIndexEnabled: true,
					codebaseIndexEmbedderProvider: "openai-compatible",
					codebaseIndexEmbedderModelId: "unknown-model",
					// No custom dimension set
					codebaseIndexQdrantUrl: "http://localhost:6333",
				})
				mockContextProxy.getSecret.mockImplementation((key: string) => {
					if (key === "codebaseIndexOpenAiCompatibleApiKey") return "test-key"
					return undefined
				})

				configManager = new CodeIndexConfigManager(mockContextProxy)
				await configManager.loadConfiguration()

				// Should return undefined
				expect(configManager.currentModelDimension).toBe(undefined)
				expect(mockedGetModelDimension).toHaveBeenCalledWith("openai-compatible", "unknown-model")
			})

			it("should use default model ID when modelId is not specified", async () => {
				// Mock getDefaultModelId and getModelDimension
				mockedGetDefaultModelId.mockReturnValue("text-embedding-3-small")
				mockedGetModelDimension.mockReturnValue(1536)

				mockContextProxy.getGlobalState.mockReturnValue({
					codebaseIndexEnabled: true,
					codebaseIndexEmbedderProvider: "openai",
					// No modelId specified
					codebaseIndexQdrantUrl: "http://localhost:6333",
				})
				mockContextProxy.getSecret.mockImplementation((key: string) => {
					if (key === "codeIndexOpenAiKey") return "test-key"
					return undefined
				})

				configManager = new CodeIndexConfigManager(mockContextProxy)
				await configManager.loadConfiguration()

				// Should use default model ID
				expect(configManager.currentModelDimension).toBe(1536)
				expect(mockedGetDefaultModelId).toHaveBeenCalledWith("openai")
				expect(mockedGetModelDimension).toHaveBeenCalledWith("openai", "text-embedding-3-small")
			})

			it("should ignore invalid custom dimension (0 or negative)", async () => {
				// Mock getModelDimension to return undefined
				mockedGetModelDimension.mockReturnValue(undefined)

				mockContextProxy.getGlobalState.mockReturnValue({
					codebaseIndexEnabled: true,
					codebaseIndexEmbedderProvider: "openai-compatible",
					codebaseIndexEmbedderModelId: "custom-model",
					codebaseIndexEmbedderModelDimension: 0, // Invalid dimension
					codebaseIndexQdrantUrl: "http://localhost:6333",
				})
				mockContextProxy.getSecret.mockImplementation((key: string) => {
					if (key === "codebaseIndexOpenAiCompatibleApiKey") return "test-key"
					return undefined
				})

				configManager = new CodeIndexConfigManager(mockContextProxy)
				await configManager.loadConfiguration()

				// Should return undefined since custom dimension is invalid
				expect(configManager.currentModelDimension).toBe(undefined)
			})
		})
>>>>>>> a0e640cd
	})
})<|MERGE_RESOLUTION|>--- conflicted
+++ resolved
@@ -7,8 +7,6 @@
 
 // Mock ContextProxy
 vi.mock("../../../core/config/ContextProxy")
-<<<<<<< HEAD
-=======
 
 // Mock embeddingModels module
 vi.mock("../../../shared/embeddingModels")
@@ -20,7 +18,6 @@
 const mockedGetDefaultModelId = vi.mocked(getDefaultModelId)
 const mockedGetModelDimension = vi.mocked(getModelDimension)
 const mockedGetModelScoreThreshold = vi.mocked(getModelScoreThreshold)
->>>>>>> a0e640cd
 
 describe("CodeIndexConfigManager", () => {
 	let mockContextProxy: any
@@ -1547,8 +1544,6 @@
 	})
 
 	describe("loadConfiguration", () => {
-<<<<<<< HEAD
-=======
 		beforeEach(() => {
 			// Set default mock behaviors
 			mockedGetDefaultModelId.mockReturnValue("text-embedding-3-small")
@@ -1556,7 +1551,6 @@
 			mockedGetModelScoreThreshold.mockReturnValue(undefined)
 		})
 
->>>>>>> a0e640cd
 		it("should load configuration and return proper structure", async () => {
 			const mockConfigValues = {
 				codebaseIndexEnabled: true,
@@ -1690,8 +1684,6 @@
 			configManager = new CodeIndexConfigManager(mockContextProxy)
 			expect(configManager.isConfigured()).toBe(false)
 		})
-<<<<<<< HEAD
-=======
 
 		describe("currentModelDimension", () => {
 			beforeEach(() => {
@@ -1818,6 +1810,5 @@
 				expect(configManager.currentModelDimension).toBe(undefined)
 			})
 		})
->>>>>>> a0e640cd
 	})
 })