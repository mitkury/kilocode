{
	"readFile": {
		"linesRange": " (linie {{start}}-{{end}})",
		"linesFromToEnd": " (linie {{start}}-koniec)",
		"linesFromStartTo": " (linie 1-{{end}})",
		"definitionsOnly": " (tylko definicje)",
		"maxLines": " (maks. {{max}} linii)"
	},
<<<<<<< HEAD
	"toolRepetitionLimitReached": "Wygląda na to, że Kilo Code utknął w pętli, wielokrotnie próbując wykonać tę samą akcję ({{toolName}}). Może to wskazywać na problem z jego obecną strategią. Rozważ przeformułowanie zadania, podanie bardziej szczegółowych instrukcji lub nakierowanie go na inne podejście."
=======
	"toolRepetitionLimitReached": "Wygląda na to, że Roo utknął w pętli, wielokrotnie próbując wykonać tę samą akcję ({{toolName}}). Może to wskazywać na problem z jego obecną strategią. Rozważ przeformułowanie zadania, podanie bardziej szczegółowych instrukcji lub nakierowanie go na inne podejście.",
	"codebaseSearch": {
		"approval": "Wyszukiwanie '{{query}}' w bazie kodu..."
	}
>>>>>>> 582a117a
}<|MERGE_RESOLUTION|>--- conflicted
+++ resolved
@@ -6,12 +6,8 @@
 		"definitionsOnly": " (tylko definicje)",
 		"maxLines": " (maks. {{max}} linii)"
 	},
-<<<<<<< HEAD
-	"toolRepetitionLimitReached": "Wygląda na to, że Kilo Code utknął w pętli, wielokrotnie próbując wykonać tę samą akcję ({{toolName}}). Może to wskazywać na problem z jego obecną strategią. Rozważ przeformułowanie zadania, podanie bardziej szczegółowych instrukcji lub nakierowanie go na inne podejście."
-=======
-	"toolRepetitionLimitReached": "Wygląda na to, że Roo utknął w pętli, wielokrotnie próbując wykonać tę samą akcję ({{toolName}}). Może to wskazywać na problem z jego obecną strategią. Rozważ przeformułowanie zadania, podanie bardziej szczegółowych instrukcji lub nakierowanie go na inne podejście.",
+	"toolRepetitionLimitReached": "Wygląda na to, że Kilo Code utknął w pętli, wielokrotnie próbując wykonać tę samą akcję ({{toolName}}). Może to wskazywać na problem z jego obecną strategią. Rozważ przeformułowanie zadania, podanie bardziej szczegółowych instrukcji lub nakierowanie go na inne podejście.",
 	"codebaseSearch": {
 		"approval": "Wyszukiwanie '{{query}}' w bazie kodu..."
 	}
->>>>>>> 582a117a
 }