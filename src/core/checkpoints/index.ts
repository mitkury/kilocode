--- conflicted
+++ resolved
@@ -101,11 +101,8 @@
 	} catch (err) {
 		log(`[Task#getCheckpointService] ${err.message}`)
 		cline.enableCheckpoints = false
-<<<<<<< HEAD
 		reportError("Task#getCheckpointService", err) // kilocode_change
-=======
 		cline.checkpointServiceInitializing = false
->>>>>>> a819b353
 		return undefined
 	}
 }
