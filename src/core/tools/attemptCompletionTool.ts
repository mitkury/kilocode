import Anthropic from "@anthropic-ai/sdk"

import { Task } from "../task/Task"
import {
	ToolResponse,
	ToolUse,
	AskApproval,
	HandleError,
	PushToolResult,
	RemoveClosingTag,
	ToolDescription,
	AskFinishSubTaskApproval,
} from "../../shared/tools"
import { formatResponse } from "../prompts/responses"
import { type ExecuteCommandOptions, executeCommand } from "./executeCommandTool"

export async function attemptCompletionTool(
	cline: Task,
	block: ToolUse,
	askApproval: AskApproval,
	handleError: HandleError,
	pushToolResult: PushToolResult,
	removeClosingTag: RemoveClosingTag,
	toolDescription: ToolDescription,
	askFinishSubTaskApproval: AskFinishSubTaskApproval,
) {
	const result: string | undefined = block.params.result
	const command: string | undefined = block.params.command

	try {
		const lastMessage = cline.clineMessages.at(-1)

		if (block.partial) {
			if (command) {
				// the attempt_completion text is done, now we're getting command
				// remove the previous partial attempt_completion ask, replace with say, post state to webview, then stream command

				// const secondLastMessage = cline.clineMessages.at(-2)
				if (lastMessage && lastMessage.ask === "command") {
					// update command
					await cline.ask("command", removeClosingTag("command", command), block.partial).catch(() => {})
				} else {
					// last message is completion_result
					// we have command string, which means we have the result as well, so finish it (doesnt have to exist yet)
					await cline.say("completion_result", removeClosingTag("result", result), undefined, false)

<<<<<<< HEAD
					cline.emit("taskCompleted", cline.taskId, cline.getTokenUsage(), cline.getToolUsage())
=======
					telemetryService.captureTaskCompleted(cline.taskId)
					cline.emit("taskCompleted", cline.taskId, cline.getTokenUsage(), cline.toolUsage)
>>>>>>> d2e15c16

					await cline.ask("command", removeClosingTag("command", command), block.partial).catch(() => {})
				}
			} else {
				// no command, still outputting partial result
				await cline.say("completion_result", removeClosingTag("result", result), undefined, block.partial)
			}
			return
		} else {
			if (!result) {
				cline.consecutiveMistakeCount++
				cline.recordToolError("attempt_completion")
				pushToolResult(await cline.sayAndCreateMissingParamError("attempt_completion", "result"))
				return
			}

			cline.consecutiveMistakeCount = 0

			let commandResult: ToolResponse | undefined

			if (command) {
				if (lastMessage && lastMessage.ask !== "command") {
					// Haven't sent a command message yet so first send completion_result then command.
					await cline.say("completion_result", result, undefined, false)
<<<<<<< HEAD
					cline.emit("taskCompleted", cline.taskId, cline.getTokenUsage(), cline.getToolUsage())
=======
					telemetryService.captureTaskCompleted(cline.taskId)
					cline.emit("taskCompleted", cline.taskId, cline.getTokenUsage(), cline.toolUsage)
>>>>>>> d2e15c16
				}

				// Complete command message.
				const didApprove = await askApproval("command", command)

				if (!didApprove) {
					return
				}

				const executionId = cline.lastMessageTs?.toString() ?? Date.now().toString()
				const options: ExecuteCommandOptions = { executionId, command }
				const [userRejected, execCommandResult] = await executeCommand(cline, options)

				if (userRejected) {
					cline.didRejectTool = true
					pushToolResult(execCommandResult)
					return
				}

				// User didn't reject, but the command may have output.
				commandResult = execCommandResult
			} else {
				await cline.say("completion_result", result, undefined, false)
<<<<<<< HEAD
				cline.emit("taskCompleted", cline.taskId, cline.getTokenUsage(), cline.getToolUsage())
=======
				telemetryService.captureTaskCompleted(cline.taskId)
				cline.emit("taskCompleted", cline.taskId, cline.getTokenUsage(), cline.toolUsage)
>>>>>>> d2e15c16
			}

			if (cline.parentTask) {
				const didApprove = await askFinishSubTaskApproval()

				if (!didApprove) {
					return
				}

				// tell the provider to remove the current subtask and resume the previous task in the stack
				await cline.providerRef.deref()?.finishSubTask(result)
				return
			}

			// We already sent completion_result says, an
			// empty string asks relinquishes control over
			// button and field.
			const { response, text, images } = await cline.ask("completion_result", "", false)

			// Signals to recursive loop to stop (for now
			// cline never happens since yesButtonClicked
			// will trigger a new task).
			if (response === "yesButtonClicked") {
				pushToolResult("")
				return
			}

			await cline.say("user_feedback", text ?? "", images)
			const toolResults: (Anthropic.TextBlockParam | Anthropic.ImageBlockParam)[] = []

			if (commandResult) {
				if (typeof commandResult === "string") {
					toolResults.push({ type: "text", text: commandResult })
				} else if (Array.isArray(commandResult)) {
					toolResults.push(...commandResult)
				}
			}

			toolResults.push({
				type: "text",
				text: `The user has provided feedback on the results. Consider their input to continue the task, and then attempt completion again.\n<feedback>\n${text}\n</feedback>`,
			})

			toolResults.push(...formatResponse.imageBlocks(images))
			cline.userMessageContent.push({ type: "text", text: `${toolDescription()} Result:` })
			cline.userMessageContent.push(...toolResults)

			return
		}
	} catch (error) {
		await handleError("inspecting site", error)
		return
	}
}<|MERGE_RESOLUTION|>--- conflicted
+++ resolved
@@ -12,6 +12,7 @@
 	AskFinishSubTaskApproval,
 } from "../../shared/tools"
 import { formatResponse } from "../prompts/responses"
+import { telemetryService } from "../../services/telemetry/TelemetryService"
 import { type ExecuteCommandOptions, executeCommand } from "./executeCommandTool"
 
 export async function attemptCompletionTool(
@@ -44,12 +45,8 @@
 					// we have command string, which means we have the result as well, so finish it (doesnt have to exist yet)
 					await cline.say("completion_result", removeClosingTag("result", result), undefined, false)
 
-<<<<<<< HEAD
-					cline.emit("taskCompleted", cline.taskId, cline.getTokenUsage(), cline.getToolUsage())
-=======
 					telemetryService.captureTaskCompleted(cline.taskId)
 					cline.emit("taskCompleted", cline.taskId, cline.getTokenUsage(), cline.toolUsage)
->>>>>>> d2e15c16
 
 					await cline.ask("command", removeClosingTag("command", command), block.partial).catch(() => {})
 				}
@@ -74,12 +71,8 @@
 				if (lastMessage && lastMessage.ask !== "command") {
 					// Haven't sent a command message yet so first send completion_result then command.
 					await cline.say("completion_result", result, undefined, false)
-<<<<<<< HEAD
-					cline.emit("taskCompleted", cline.taskId, cline.getTokenUsage(), cline.getToolUsage())
-=======
 					telemetryService.captureTaskCompleted(cline.taskId)
 					cline.emit("taskCompleted", cline.taskId, cline.getTokenUsage(), cline.toolUsage)
->>>>>>> d2e15c16
 				}
 
 				// Complete command message.
@@ -103,12 +96,8 @@
 				commandResult = execCommandResult
 			} else {
 				await cline.say("completion_result", result, undefined, false)
-<<<<<<< HEAD
-				cline.emit("taskCompleted", cline.taskId, cline.getTokenUsage(), cline.getToolUsage())
-=======
 				telemetryService.captureTaskCompleted(cline.taskId)
 				cline.emit("taskCompleted", cline.taskId, cline.getTokenUsage(), cline.toolUsage)
->>>>>>> d2e15c16
 			}
 
 			if (cline.parentTask) {
