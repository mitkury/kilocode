--- conflicted
+++ resolved
@@ -551,12 +551,8 @@
 			throw new OrganizationAllowListViolationError(t("common:errors.violated_organization_allowlist"))
 		}
 
-<<<<<<< HEAD
-		const cline = new Task({
+		const task = new Task({
 			context: this.context, // kilocode_change
-=======
-		const task = new Task({
->>>>>>> 1695c83c
 			provider: this,
 			apiConfiguration,
 			enableDiff,
@@ -636,12 +632,8 @@
 			experiments,
 		} = await this.getState()
 
-<<<<<<< HEAD
-		const cline = new Task({
+		const task = new Task({
 			context: this.context, // kilocode_change
-=======
-		const task = new Task({
->>>>>>> 1695c83c
 			provider: this,
 			apiConfiguration,
 			enableDiff,
@@ -1697,11 +1689,8 @@
 			cloudIsAuthenticated: cloudIsAuthenticated ?? false,
 			sharingEnabled: sharingEnabled ?? false,
 			organizationAllowList,
-<<<<<<< HEAD
 			ghostServiceSettings: ghostServiceSettings ?? {}, // kilocode_change
-=======
 			organizationSettingsVersion,
->>>>>>> 1695c83c
 			condensingApiConfigId,
 			customCondensingPrompt,
 			codebaseIndexModels: codebaseIndexModels ?? EMBEDDING_MODEL_PROFILES,
@@ -2126,7 +2115,6 @@
 			...gitInfo,
 		}
 	}
-<<<<<<< HEAD
 
 	// kilocode_change:
 	// MCP Marketplace
@@ -2344,12 +2332,10 @@
 	}
 
 	// kilocode_change end
-=======
 }
 
 class OrganizationAllowListViolationError extends Error {
 	constructor(message: string) {
 		super(message)
 	}
->>>>>>> 1695c83c
 }