import { Anthropic } from "@anthropic-ai/sdk"
import delay from "delay"
import axios from "axios"
import EventEmitter from "events"
import fs from "fs/promises"
import os from "os"
import pWaitFor from "p-wait-for"
import * as path from "path"
import * as vscode from "vscode"

import { changeLanguage, t } from "../../i18n"
import { setPanel } from "../../activate/registerCommands"
import {
	ApiConfiguration,
	ApiProvider,
	ModelInfo,
	API_CONFIG_KEYS,
	requestyDefaultModelId,
	requestyDefaultModelInfo,
	openRouterDefaultModelId,
	openRouterDefaultModelInfo,
	glamaDefaultModelId,
	glamaDefaultModelInfo,
} from "../../shared/api"
import { findLast } from "../../shared/array"
import { supportPrompt } from "../../shared/support-prompt"
import { GlobalFileNames } from "../../shared/globalFileNames"
import {
	SecretKey,
	GlobalStateKey,
	SECRET_KEYS,
	GLOBAL_STATE_KEYS,
	ConfigurationValues,
} from "../../shared/globalState"
import { HistoryItem } from "../../shared/HistoryItem"
import { ApiConfigMeta, ExtensionMessage } from "../../shared/ExtensionMessage"
import { checkoutDiffPayloadSchema, checkoutRestorePayloadSchema, WebviewMessage } from "../../shared/WebviewMessage"
import { Mode, PromptComponent, defaultModeSlug, ModeConfig } from "../../shared/modes"
import { checkExistKey } from "../../shared/checkExistApiConfig"
import { EXPERIMENT_IDS, experiments as Experiments, experimentDefault, ExperimentId } from "../../shared/experiments"
import { formatLanguage } from "../../shared/language"
import { Terminal, TERMINAL_SHELL_INTEGRATION_TIMEOUT } from "../../integrations/terminal/Terminal"
import { downloadTask } from "../../integrations/misc/export-markdown"
import { openFile, openImage } from "../../integrations/misc/open-file"
import { selectImages } from "../../integrations/misc/process-images"
import { getTheme } from "../../integrations/theme/getTheme"
import WorkspaceTracker from "../../integrations/workspace/WorkspaceTracker"
import { McpHub } from "../../services/mcp/McpHub"
import { McpServerManager } from "../../services/mcp/McpServerManager"
import { ShadowCheckpointService } from "../../services/checkpoints/ShadowCheckpointService"
import { BrowserSession } from "../../services/browser/BrowserSession"
import { discoverChromeInstances } from "../../services/browser/browserDiscovery"
import { searchWorkspaceFiles } from "../../services/search/file-search"
import { fileExistsAtPath } from "../../utils/fs"
import { playSound, setSoundEnabled, setSoundVolume } from "../../utils/sound"
import { playTts, setTtsEnabled, setTtsSpeed, stopTts } from "../../utils/tts"
import { singleCompletionHandler } from "../../utils/single-completion-handler"
import { searchCommits } from "../../utils/git"
import { getDiffStrategy } from "../diff/DiffStrategy"
import { SYSTEM_PROMPT } from "../prompts/system"
import { ConfigManager } from "../config/ConfigManager"
import { CustomModesManager } from "../config/CustomModesManager"
import { ContextProxy } from "../contextProxy"
import { buildApiHandler } from "../../api"
import { getOpenRouterModels } from "../../api/providers/openrouter"
import { getGlamaModels } from "../../api/providers/glama"
import { getUnboundModels } from "../../api/providers/unbound"
import { getRequestyModels } from "../../api/providers/requesty"
import { getOpenAiModels } from "../../api/providers/openai"
import { getOllamaModels } from "../../api/providers/ollama"
import { getVsCodeLmModels } from "../../api/providers/vscode-lm"
import { getLmStudioModels } from "../../api/providers/lmstudio"
import { ACTION_NAMES } from "../CodeActionProvider"
import { Cline, ClineOptions } from "../Cline"
import { openMention } from "../mentions"
import { getNonce } from "./getNonce"
import { getUri } from "./getUri"
import { getWorkspacePath } from "../../utils/path"

/**
 * https://github.com/microsoft/vscode-webview-ui-toolkit-samples/blob/main/default/weather-webview/src/providers/WeatherViewProvider.ts
 * https://github.com/KumarVariable/vscode-extension-sidebar-html/blob/master/src/customSidebarViewProvider.ts
 */

export type ClineProviderEvents = {
	clineAdded: [cline: Cline]
}

export class ClineProvider extends EventEmitter<ClineProviderEvents> implements vscode.WebviewViewProvider {
	public static readonly sideBarId = "kilo-code.SidebarProvider" // used in package.json as the view's id. This value cannot be changed due to how vscode caches views based on their id, and updating the id would break existing instances of the extension.
	public static readonly tabPanelId = "kilo-code.TabPanelProvider"
	private static activeInstances: Set<ClineProvider> = new Set()
	private disposables: vscode.Disposable[] = []
	private view?: vscode.WebviewView | vscode.WebviewPanel
	private isViewLaunched = false
	private clineStack: Cline[] = []
	private workspaceTracker?: WorkspaceTracker
	protected mcpHub?: McpHub // Change from private to protected
	private latestAnnouncementId = "mar-20-2025-3-10" // update to some unique identifier when we add a new announcement
	private contextProxy: ContextProxy
	configManager: ConfigManager
	customModesManager: CustomModesManager
	get cwd() {
		return getWorkspacePath()
	}
	constructor(
		readonly context: vscode.ExtensionContext,
		private readonly outputChannel: vscode.OutputChannel,
		private readonly renderContext: "sidebar" | "editor" = "sidebar",
	) {
		super()

		this.outputChannel.appendLine("ClineProvider instantiated")
		this.contextProxy = new ContextProxy(context)
		ClineProvider.activeInstances.add(this)

		this.workspaceTracker = new WorkspaceTracker(this)
		this.configManager = new ConfigManager(this.context)
		this.customModesManager = new CustomModesManager(this.context, async () => {
			await this.postStateToWebview()
		})

		// Initialize MCP Hub through the singleton manager
		McpServerManager.getInstance(this.context, this)
			.then((hub) => {
				this.mcpHub = hub
			})
			.catch((error) => {
				this.outputChannel.appendLine(`Failed to initialize MCP Hub: ${error}`)
			})
	}

	// Adds a new Cline instance to clineStack, marking the start of a new task.
	// The instance is pushed to the top of the stack (LIFO order).
	// When the task is completed, the top instance is removed, reactivating the previous task.
	async addClineToStack(cline: Cline) {
		console.log(`[subtasks] adding task ${cline.taskId}.${cline.instanceId} to stack`)

		// Add this cline instance into the stack that represents the order of all the called tasks.
		this.clineStack.push(cline)

		this.emit("clineAdded", cline)

		// Ensure getState() resolves correctly.
		const state = await this.getState()

		if (!state || typeof state.mode !== "string") {
			throw new Error(t("common:errors.retrieve_current_mode"))
		}
	}

	// Removes and destroys the top Cline instance (the current finished task),
	// activating the previous one (resuming the parent task).
	async removeClineFromStack() {
		if (this.clineStack.length === 0) {
			return
		}

		// Pop the top Cline instance from the stack.
		var cline = this.clineStack.pop()

		if (cline) {
			console.log(`[subtasks] removing task ${cline.taskId}.${cline.instanceId} from stack`)

			try {
				// Abort the running task and set isAbandoned to true so
				// all running promises will exit as well.
				await cline.abortTask(true)
			} catch (e) {
				this.log(
					`[subtasks] encountered error while aborting task ${cline.taskId}.${cline.instanceId}: ${e.message}`,
				)
			}

			// Make sure no reference kept, once promises end it will be
			// garbage collected.
			cline = undefined
		}
	}

	// returns the current cline object in the stack (the top one)
	// if the stack is empty, returns undefined
	getCurrentCline(): Cline | undefined {
		if (this.clineStack.length === 0) {
			return undefined
		}
		return this.clineStack[this.clineStack.length - 1]
	}

	// returns the current clineStack length (how many cline objects are in the stack)
	getClineStackSize(): number {
		return this.clineStack.length
	}

	public getCurrentTaskStack(): string[] {
		return this.clineStack.map((cline) => cline.taskId)
	}

	// remove the current task/cline instance (at the top of the stack), ao this task is finished
	// and resume the previous task/cline instance (if it exists)
	// this is used when a sub task is finished and the parent task needs to be resumed
	async finishSubTask(lastMessage?: string) {
		console.log(`[subtasks] finishing subtask ${lastMessage}`)
		// remove the last cline instance from the stack (this is the finished sub task)
		await this.removeClineFromStack()
		// resume the last cline instance in the stack (if it exists - this is the 'parnt' calling task)
		this.getCurrentCline()?.resumePausedTask(lastMessage)
	}

	/*
	VSCode extensions use the disposable pattern to clean up resources when the sidebar/editor tab is closed by the user or system. This applies to event listening, commands, interacting with the UI, etc.
	- https://vscode-docs.readthedocs.io/en/stable/extensions/patterns-and-principles/
	- https://github.com/microsoft/vscode-extension-samples/blob/main/webview-sample/src/extension.ts
	*/
	async dispose() {
		this.outputChannel.appendLine("Disposing ClineProvider...")
		await this.removeClineFromStack()
		this.outputChannel.appendLine("Cleared task")

		if (this.view && "dispose" in this.view) {
			this.view.dispose()
			this.outputChannel.appendLine("Disposed webview")
		}

		while (this.disposables.length) {
			const x = this.disposables.pop()

			if (x) {
				x.dispose()
			}
		}

		this.workspaceTracker?.dispose()
		this.workspaceTracker = undefined
		this.mcpHub?.dispose()
		this.mcpHub = undefined
		this.customModesManager?.dispose()
		this.outputChannel.appendLine("Disposed all disposables")
		ClineProvider.activeInstances.delete(this)

		// Unregister from McpServerManager
		McpServerManager.unregisterProvider(this)
	}

	public static getVisibleInstance(): ClineProvider | undefined {
		return findLast(Array.from(this.activeInstances), (instance) => instance.view?.visible === true)
	}

	public static async getInstance(): Promise<ClineProvider | undefined> {
		let visibleProvider = ClineProvider.getVisibleInstance()

		// If no visible provider, try to show the sidebar view
		if (!visibleProvider) {
			await vscode.commands.executeCommand("kilo-code.SidebarProvider.focus")
			// Wait briefly for the view to become visible
			await delay(100)
			visibleProvider = ClineProvider.getVisibleInstance()
		}

		// If still no visible provider, return
		if (!visibleProvider) {
			return
		}

		return visibleProvider
	}

	public static async isActiveTask(): Promise<boolean> {
		const visibleProvider = await ClineProvider.getInstance()
		if (!visibleProvider) {
			return false
		}

		// check if there is a cline instance in the stack (if this provider has an active task)
		if (visibleProvider.getCurrentCline()) {
			return true
		}

		return false
	}

	public static async handleCodeAction(
		command: string,
		promptType: keyof typeof ACTION_NAMES,
		params: Record<string, string | any[]>,
	): Promise<void> {
		const visibleProvider = await ClineProvider.getInstance()

		if (!visibleProvider) {
			return
		}

		const { customSupportPrompts } = await visibleProvider.getState()

		const prompt = supportPrompt.create(promptType, params, customSupportPrompts)

		if (command.endsWith("addToContext")) {
			await visibleProvider.postMessageToWebview({
				type: "invoke",
				invoke: "setChatBoxMessage",
				text: prompt,
			})

			return
		}

		if (visibleProvider.getCurrentCline() && command.endsWith("InCurrentTask")) {
			await visibleProvider.postMessageToWebview({ type: "invoke", invoke: "sendMessage", text: prompt })
			return
		}

		await visibleProvider.initClineWithTask(prompt)
	}

	public static async handleTerminalAction(
		command: string,
		promptType: "TERMINAL_ADD_TO_CONTEXT" | "TERMINAL_FIX" | "TERMINAL_EXPLAIN",
		params: Record<string, string | any[]>,
	): Promise<void> {
		const visibleProvider = await ClineProvider.getInstance()
		if (!visibleProvider) {
			return
		}

		const { customSupportPrompts } = await visibleProvider.getState()

		const prompt = supportPrompt.create(promptType, params, customSupportPrompts)

		if (command.endsWith("AddToContext")) {
			await visibleProvider.postMessageToWebview({
				type: "invoke",
				invoke: "setChatBoxMessage",
				text: prompt,
			})
			return
		}

		if (visibleProvider.getCurrentCline() && command.endsWith("InCurrentTask")) {
			await visibleProvider.postMessageToWebview({
				type: "invoke",
				invoke: "sendMessage",
				text: prompt,
			})
			return
		}

		await visibleProvider.initClineWithTask(prompt)
	}

	async resolveWebviewView(webviewView: vscode.WebviewView | vscode.WebviewPanel) {
		this.outputChannel.appendLine("Resolving webview view")

		if (!this.contextProxy.isInitialized) {
			await this.contextProxy.initialize()
		}

		this.view = webviewView

		// Set panel reference according to webview type
		if ("onDidChangeViewState" in webviewView) {
			// Tag page type
			setPanel(webviewView, "tab")
		} else if ("onDidChangeVisibility" in webviewView) {
			// Sidebar Type
			setPanel(webviewView, "sidebar")
		}

		// Initialize out-of-scope variables that need to recieve persistent global state values
		this.getState().then(({ soundEnabled, terminalShellIntegrationTimeout }) => {
			setSoundEnabled(soundEnabled ?? false)
			Terminal.setShellIntegrationTimeout(terminalShellIntegrationTimeout ?? TERMINAL_SHELL_INTEGRATION_TIMEOUT)
		})

		// Initialize tts enabled state
		this.getState().then(({ ttsEnabled }) => {
			setTtsEnabled(ttsEnabled ?? false)
		})

		// Initialize tts speed state
		this.getState().then(({ ttsSpeed }) => {
			setTtsSpeed(ttsSpeed ?? 1)
		})

		webviewView.webview.options = {
			// Allow scripts in the webview
			enableScripts: true,
			localResourceRoots: [this.contextProxy.extensionUri],
		}

		webviewView.webview.html =
			this.contextProxy.extensionMode === vscode.ExtensionMode.Development
				? await this.getHMRHtmlContent(webviewView.webview)
				: this.getHtmlContent(webviewView.webview)

		// Sets up an event listener to listen for messages passed from the webview view context
		// and executes code based on the message that is recieved
		this.setWebviewMessageListener(webviewView.webview)

		// Logs show up in bottom panel > Debug Console
		//console.log("registering listener")

		// Listen for when the panel becomes visible
		// https://github.com/microsoft/vscode-discussions/discussions/840
		if ("onDidChangeViewState" in webviewView) {
			// WebviewView and WebviewPanel have all the same properties except for this visibility listener
			// panel
			webviewView.onDidChangeViewState(
				() => {
					if (this.view?.visible) {
						this.postMessageToWebview({ type: "action", action: "didBecomeVisible" })
					}
				},
				null,
				this.disposables,
			)
		} else if ("onDidChangeVisibility" in webviewView) {
			// sidebar
			webviewView.onDidChangeVisibility(
				() => {
					if (this.view?.visible) {
						this.postMessageToWebview({ type: "action", action: "didBecomeVisible" })
					}
				},
				null,
				this.disposables,
			)
		}

		// Listen for when the view is disposed
		// This happens when the user closes the view or when the view is closed programmatically
		webviewView.onDidDispose(
			async () => {
				await this.dispose()
			},
			null,
			this.disposables,
		)

		// Listen for when color changes
		vscode.workspace.onDidChangeConfiguration(
			async (e) => {
				if (e && e.affectsConfiguration("workbench.colorTheme")) {
					// Sends latest theme name to webview
					await this.postMessageToWebview({ type: "theme", text: JSON.stringify(await getTheme()) })
				}
			},
			null,
			this.disposables,
		)

		// If the extension is starting a new session, clear previous task state.
		await this.removeClineFromStack()

		this.outputChannel.appendLine("Webview view resolved")
	}

	public async initClineWithSubTask(parent: Cline, task?: string, images?: string[]) {
		return this.initClineWithTask(task, images, parent)
	}

	// when initializing a new task, (not from history but from a tool command new_task) there is no need to remove the previouse task
	// since the new task is a sub task of the previous one, and when it finishes it is removed from the stack and the caller is resumed
	// in this way we can have a chain of tasks, each one being a sub task of the previous one until the main task is finished
	public async initClineWithTask(task?: string, images?: string[], parentTask?: Cline) {
		const {
			apiConfiguration,
			customModePrompts,
			diffEnabled: enableDiff,
			enableCheckpoints,
			checkpointStorage,
			fuzzyMatchThreshold,
			mode,
			customInstructions: globalInstructions,
			experiments,
		} = await this.getState()

		const modePrompt = customModePrompts?.[mode] as PromptComponent
		const effectiveInstructions = [globalInstructions, modePrompt?.customInstructions].filter(Boolean).join("\n\n")

		const cline = new Cline({
			provider: this,
			apiConfiguration,
			customInstructions: effectiveInstructions,
			enableDiff,
			enableCheckpoints,
			checkpointStorage,
			fuzzyMatchThreshold,
			task,
			images,
			experiments,
			rootTask: this.clineStack.length > 0 ? this.clineStack[0] : undefined,
			parentTask,
			taskNumber: this.clineStack.length + 1,
		})

		await this.addClineToStack(cline)
		this.log(
			`[subtasks] ${cline.parentTask ? "child" : "parent"} task ${cline.taskId}.${cline.instanceId} instantiated`,
		)
		return cline
	}

	public async initClineWithHistoryItem(historyItem: HistoryItem & { rootTask?: Cline; parentTask?: Cline }) {
		await this.removeClineFromStack()

		const {
			apiConfiguration,
			customModePrompts,
			diffEnabled: enableDiff,
			enableCheckpoints,
			checkpointStorage,
			fuzzyMatchThreshold,
			mode,
			customInstructions: globalInstructions,
			experiments,
		} = await this.getState()

		const modePrompt = customModePrompts?.[mode] as PromptComponent
		const effectiveInstructions = [globalInstructions, modePrompt?.customInstructions].filter(Boolean).join("\n\n")

		const taskId = historyItem.id
		const globalStorageDir = this.contextProxy.globalStorageUri.fsPath
		const workspaceDir = this.cwd

		const checkpoints: Pick<ClineOptions, "enableCheckpoints" | "checkpointStorage"> = {
			enableCheckpoints,
			checkpointStorage,
		}

		if (enableCheckpoints) {
			try {
				checkpoints.checkpointStorage = await ShadowCheckpointService.getTaskStorage({
					taskId,
					globalStorageDir,
					workspaceDir,
				})

				this.log(
					`[ClineProvider#initClineWithHistoryItem] Using ${checkpoints.checkpointStorage} storage for ${taskId}`,
				)
			} catch (error) {
				checkpoints.enableCheckpoints = false
				this.log(`[ClineProvider#initClineWithHistoryItem] Error getting task storage: ${error.message}`)
			}
		}

		const cline = new Cline({
			provider: this,
			apiConfiguration,
			customInstructions: effectiveInstructions,
			enableDiff,
			...checkpoints,
			fuzzyMatchThreshold,
			historyItem,
			experiments,
			rootTask: historyItem.rootTask,
			parentTask: historyItem.parentTask,
			taskNumber: historyItem.number,
		})

		await this.addClineToStack(cline)
		this.log(
			`[subtasks] ${cline.parentTask ? "child" : "parent"} task ${cline.taskId}.${cline.instanceId} instantiated`,
		)
		return cline
	}

	public async postMessageToWebview(message: ExtensionMessage) {
		await this.view?.webview.postMessage(message)
	}

	private async getHMRHtmlContent(webview: vscode.Webview): Promise<string> {
		const localPort = "5173"
		const localServerUrl = `localhost:${localPort}`

		// Check if local dev server is running.
		try {
			await axios.get(`http://${localServerUrl}`)
		} catch (error) {
			vscode.window.showErrorMessage(t("common:errors.hmr_not_running"))

			return this.getHtmlContent(webview)
		}

		const nonce = getNonce()

		const stylesUri = getUri(webview, this.contextProxy.extensionUri, [
			"webview-ui",
			"build",
			"assets",
			"index.css",
		])

		const codiconsUri = getUri(webview, this.contextProxy.extensionUri, [
			"node_modules",
			"@vscode",
			"codicons",
			"dist",
			"codicon.css",
		])

		const imagesUri = getUri(webview, this.contextProxy.extensionUri, ["assets", "images"])

		const file = "src/index.tsx"
		const scriptUri = `http://${localServerUrl}/${file}`

		const reactRefresh = /*html*/ `
			<script nonce="${nonce}" type="module">
				import RefreshRuntime from "http://localhost:${localPort}/@react-refresh"
				RefreshRuntime.injectIntoGlobalHook(window)
				window.$RefreshReg$ = () => {}
				window.$RefreshSig$ = () => (type) => type
				window.__vite_plugin_react_preamble_installed__ = true
			</script>
		`

		const csp = [
			"default-src 'none'",
			`font-src ${webview.cspSource}`,
			`style-src ${webview.cspSource} 'unsafe-inline' https://* http://${localServerUrl} http://0.0.0.0:${localPort}`,
			`img-src ${webview.cspSource} data:`,
			`script-src 'unsafe-eval' ${webview.cspSource} https://* https://*.posthog.com http://${localServerUrl} http://0.0.0.0:${localPort} 'nonce-${nonce}'`,
			`connect-src https://* https://*.posthog.com ws://${localServerUrl} ws://0.0.0.0:${localPort} http://${localServerUrl} http://0.0.0.0:${localPort}`,
		]

		return /*html*/ `
			<!DOCTYPE html>
			<html lang="en">
				<head>
					<meta charset="utf-8">
					<meta name="viewport" content="width=device-width,initial-scale=1,shrink-to-fit=no">
					<meta http-equiv="Content-Security-Policy" content="${csp.join("; ")}">
					<link rel="stylesheet" type="text/css" href="${stylesUri}">
					<link href="${codiconsUri}" rel="stylesheet" />
<<<<<<< HEAD
					<title>Kilo Code</title>
=======
					<script nonce="${nonce}">
						window.IMAGES_BASE_URI = "${imagesUri}"
					</script>
					<title>Roo Code</title>
>>>>>>> d07af736
				</head>
				<body>
					<div id="root"></div>
					${reactRefresh}
					<script type="module" src="${scriptUri}"></script>
				</body>
			</html>
		`
	}

	/**
	 * Defines and returns the HTML that should be rendered within the webview panel.
	 *
	 * @remarks This is also the place where references to the React webview build files
	 * are created and inserted into the webview HTML.
	 *
	 * @param webview A reference to the extension webview
	 * @param extensionUri The URI of the directory containing the extension
	 * @returns A template string literal containing the HTML that should be
	 * rendered within the webview panel
	 */
	private getHtmlContent(webview: vscode.Webview): string {
		// Get the local path to main script run in the webview,
		// then convert it to a uri we can use in the webview.

		// The CSS file from the React build output
		const stylesUri = getUri(webview, this.contextProxy.extensionUri, [
			"webview-ui",
			"build",
			"assets",
			"index.css",
		])
		// The JS file from the React build output
		const scriptUri = getUri(webview, this.contextProxy.extensionUri, ["webview-ui", "build", "assets", "index.js"])

		// The codicon font from the React build output
		// https://github.com/microsoft/vscode-extension-samples/blob/main/webview-codicons-sample/src/extension.ts
		// we installed this package in the extension so that we can access it how its intended from the extension (the font file is likely bundled in vscode), and we just import the css fileinto our react app we don't have access to it
		// don't forget to add font-src ${webview.cspSource};
		const codiconsUri = getUri(webview, this.contextProxy.extensionUri, [
			"node_modules",
			"@vscode",
			"codicons",
			"dist",
			"codicon.css",
		])

		const imagesUri = getUri(webview, this.contextProxy.extensionUri, ["assets", "images"])

		// const scriptUri = webview.asWebviewUri(vscode.Uri.joinPath(this._extensionUri, "assets", "main.js"))

		// const styleResetUri = webview.asWebviewUri(vscode.Uri.joinPath(this._extensionUri, "assets", "reset.css"))
		// const styleVSCodeUri = webview.asWebviewUri(vscode.Uri.joinPath(this._extensionUri, "assets", "vscode.css"))

		// // Same for stylesheet
		// const stylesheetUri = webview.asWebviewUri(vscode.Uri.joinPath(this._extensionUri, "assets", "main.css"))

		// Use a nonce to only allow a specific script to be run.
		/*
		content security policy of your webview to only allow scripts that have a specific nonce
		create a content security policy meta tag so that only loading scripts with a nonce is allowed
		As your extension grows you will likely want to add custom styles, fonts, and/or images to your webview. If you do, you will need to update the content security policy meta tag to explicity allow for these resources. E.g.
				<meta http-equiv="Content-Security-Policy" content="default-src 'none'; style-src ${webview.cspSource}; font-src ${webview.cspSource}; img-src ${webview.cspSource} https:; script-src 'nonce-${nonce}';">
		- 'unsafe-inline' is required for styles due to vscode-webview-toolkit's dynamic style injection
		- since we pass base64 images to the webview, we need to specify img-src ${webview.cspSource} data:;

		in meta tag we add nonce attribute: A cryptographic nonce (only used once) to allow scripts. The server must generate a unique nonce value each time it transmits a policy. It is critical to provide a nonce that cannot be guessed as bypassing a resource's policy is otherwise trivial.
		*/
		const nonce = getNonce()

		// Tip: Install the es6-string-html VS Code extension to enable code highlighting below
		return /*html*/ `
        <!DOCTYPE html>
        <html lang="en">
          <head>
            <meta charset="utf-8">
            <meta name="viewport" content="width=device-width,initial-scale=1,shrink-to-fit=no">
            <meta name="theme-color" content="#000000">
            <meta http-equiv="Content-Security-Policy" content="default-src 'none'; font-src ${webview.cspSource}; style-src ${webview.cspSource} 'unsafe-inline'; img-src ${webview.cspSource} data:; script-src 'nonce-${nonce}' https://us-assets.i.posthog.com; connect-src https://openrouter.ai https://us.i.posthog.com https://us-assets.i.posthog.com;">
            <link rel="stylesheet" type="text/css" href="${stylesUri}">
			<link href="${codiconsUri}" rel="stylesheet" />
<<<<<<< HEAD
            <title>Kilo Code</title>
=======
			<script nonce="${nonce}">
				window.IMAGES_BASE_URI = "${imagesUri}"
			</script>
            <title>Roo Code</title>
>>>>>>> d07af736
          </head>
          <body>
            <noscript>You need to enable JavaScript to run this app.</noscript>
            <div id="root"></div>
            <script nonce="${nonce}" type="module" src="${scriptUri}"></script>
          </body>
        </html>
      `
	}

	/**
	 * Sets up an event listener to listen for messages passed from the webview context and
	 * executes code based on the message that is recieved.
	 *
	 * @param webview A reference to the extension webview
	 */
	private setWebviewMessageListener(webview: vscode.Webview) {
		webview.onDidReceiveMessage(
			async (message: WebviewMessage) => {
				switch (message.type) {
					case "webviewDidLaunch":
						// Load custom modes first
						const customModes = await this.customModesManager.getCustomModes()
						await this.updateGlobalState("customModes", customModes)

						this.postStateToWebview()
						this.workspaceTracker?.initializeFilePaths() // don't await

						getTheme().then((theme) =>
							this.postMessageToWebview({ type: "theme", text: JSON.stringify(theme) }),
						)

						// If MCP Hub is already initialized, update the webview with current server list
						if (this.mcpHub) {
							this.postMessageToWebview({
								type: "mcpServers",
								mcpServers: this.mcpHub.getAllServers(),
							})
						}

						const cacheDir = await this.ensureCacheDirectoryExists()

						// Post last cached models in case the call to endpoint fails.
						this.readModelsFromCache(GlobalFileNames.openRouterModels).then((openRouterModels) => {
							if (openRouterModels) {
								this.postMessageToWebview({ type: "openRouterModels", openRouterModels })
							}
						})

						// GUI relies on model info to be up-to-date to provide
						// the most accurate pricing, so we need to fetch the
						// latest details on launch.
						// We do this for all users since many users switch
						// between api providers and if they were to switch back
						// to OpenRouter it would be showing outdated model info
						// if we hadn't retrieved the latest at this point
						// (see normalizeApiConfiguration > openrouter).
						const { apiConfiguration: currentApiConfig } = await this.getState()
						getOpenRouterModels(currentApiConfig).then(async (openRouterModels) => {
							if (Object.keys(openRouterModels).length > 0) {
								await fs.writeFile(
									path.join(cacheDir, GlobalFileNames.openRouterModels),
									JSON.stringify(openRouterModels),
								)
								await this.postMessageToWebview({ type: "openRouterModels", openRouterModels })

								// Update model info in state (this needs to be
								// done here since we don't want to update state
								// while settings is open, and we may refresh
								// models there).
								const { apiConfiguration } = await this.getState()

								if (apiConfiguration.openRouterModelId) {
									await this.updateGlobalState(
										"openRouterModelInfo",
										openRouterModels[apiConfiguration.openRouterModelId],
									)
									await this.postStateToWebview()
								}
							}
						})

						this.readModelsFromCache(GlobalFileNames.glamaModels).then((glamaModels) => {
							if (glamaModels) {
								this.postMessageToWebview({ type: "glamaModels", glamaModels })
							}
						})

						getGlamaModels().then(async (glamaModels) => {
							if (Object.keys(glamaModels).length > 0) {
								await fs.writeFile(
									path.join(cacheDir, GlobalFileNames.glamaModels),
									JSON.stringify(glamaModels),
								)
								await this.postMessageToWebview({ type: "glamaModels", glamaModels })

								const { apiConfiguration } = await this.getState()

								if (apiConfiguration.glamaModelId) {
									await this.updateGlobalState(
										"glamaModelInfo",
										glamaModels[apiConfiguration.glamaModelId],
									)
									await this.postStateToWebview()
								}
							}
						})

						this.readModelsFromCache(GlobalFileNames.unboundModels).then((unboundModels) => {
							if (unboundModels) {
								this.postMessageToWebview({ type: "unboundModels", unboundModels })
							}
						})

						getUnboundModels().then(async (unboundModels) => {
							if (Object.keys(unboundModels).length > 0) {
								await fs.writeFile(
									path.join(cacheDir, GlobalFileNames.unboundModels),
									JSON.stringify(unboundModels),
								)
								await this.postMessageToWebview({ type: "unboundModels", unboundModels })

								const { apiConfiguration } = await this.getState()

								if (apiConfiguration?.unboundModelId) {
									await this.updateGlobalState(
										"unboundModelInfo",
										unboundModels[apiConfiguration.unboundModelId],
									)
									await this.postStateToWebview()
								}
							}
						})

						this.readModelsFromCache(GlobalFileNames.requestyModels).then((requestyModels) => {
							if (requestyModels) {
								this.postMessageToWebview({ type: "requestyModels", requestyModels })
							}
						})

						getRequestyModels().then(async (requestyModels) => {
							if (Object.keys(requestyModels).length > 0) {
								await fs.writeFile(
									path.join(cacheDir, GlobalFileNames.requestyModels),
									JSON.stringify(requestyModels),
								)
								await this.postMessageToWebview({ type: "requestyModels", requestyModels })

								const { apiConfiguration } = await this.getState()

								if (apiConfiguration.requestyModelId) {
									await this.updateGlobalState(
										"requestyModelInfo",
										requestyModels[apiConfiguration.requestyModelId],
									)
									await this.postStateToWebview()
								}
							}
						})

						this.configManager
							.listConfig()
							.then(async (listApiConfig) => {
								if (!listApiConfig) {
									return
								}

								if (listApiConfig.length === 1) {
									// check if first time init then sync with exist config
									if (!checkExistKey(listApiConfig[0])) {
										const { apiConfiguration } = await this.getState()
										await this.configManager.saveConfig(
											listApiConfig[0].name ?? "default",
											apiConfiguration,
										)
										listApiConfig[0].apiProvider = apiConfiguration.apiProvider
									}
								}

								const currentConfigName = (await this.getGlobalState("currentApiConfigName")) as string

								if (currentConfigName) {
									if (!(await this.configManager.hasConfig(currentConfigName))) {
										// current config name not valid, get first config in list
										await this.updateGlobalState("currentApiConfigName", listApiConfig?.[0]?.name)
										if (listApiConfig?.[0]?.name) {
											const apiConfig = await this.configManager.loadConfig(
												listApiConfig?.[0]?.name,
											)

											await Promise.all([
												this.updateGlobalState("listApiConfigMeta", listApiConfig),
												this.postMessageToWebview({ type: "listApiConfig", listApiConfig }),
												this.updateApiConfiguration(apiConfig),
											])
											await this.postStateToWebview()
											return
										}
									}
								}

								await Promise.all([
									await this.updateGlobalState("listApiConfigMeta", listApiConfig),
									await this.postMessageToWebview({ type: "listApiConfig", listApiConfig }),
								])
							})
							.catch((error) =>
								this.outputChannel.appendLine(
									`Error list api configuration: ${JSON.stringify(error, Object.getOwnPropertyNames(error), 2)}`,
								),
							)

						this.isViewLaunched = true
						break
					case "newTask":
						// Code that should run in response to the hello message command
						//vscode.window.showInformationMessage(message.text!)

						// Send a message to our webview.
						// You can send any JSON serializable data.
						// Could also do this in extension .ts
						//this.postMessageToWebview({ type: "text", text: `Extension: ${Date.now()}` })
						// initializing new instance of Cline will make sure that any agentically running promises in old instance don't affect our new task. this essentially creates a fresh slate for the new task
						await this.initClineWithTask(message.text, message.images)
						break
					case "apiConfiguration":
						if (message.apiConfiguration) {
							await this.updateApiConfiguration(message.apiConfiguration)
						}
						await this.postStateToWebview()
						break
					case "customInstructions":
						await this.updateCustomInstructions(message.text)
						break
					case "alwaysAllowReadOnly":
						await this.updateGlobalState("alwaysAllowReadOnly", message.bool ?? true)
						await this.postStateToWebview()
						break
					case "alwaysAllowWrite":
						await this.updateGlobalState("alwaysAllowWrite", message.bool ?? true)
						await this.postStateToWebview()
						break
					case "alwaysAllowExecute":
						await this.updateGlobalState("alwaysAllowExecute", message.bool ?? undefined)
						await this.postStateToWebview()
						break
					case "alwaysAllowBrowser":
						await this.updateGlobalState("alwaysAllowBrowser", message.bool ?? undefined)
						await this.postStateToWebview()
						break
					case "alwaysAllowMcp":
						await this.updateGlobalState("alwaysAllowMcp", message.bool)
						await this.postStateToWebview()
						break
					case "alwaysAllowModeSwitch":
						await this.updateGlobalState("alwaysAllowModeSwitch", message.bool)
						await this.postStateToWebview()
						break
					case "alwaysAllowSubtasks":
						await this.updateGlobalState("alwaysAllowSubtasks", message.bool)
						await this.postStateToWebview()
						break
					case "askResponse":
						this.getCurrentCline()?.handleWebviewAskResponse(
							message.askResponse!,
							message.text,
							message.images,
						)
						break
					case "clearTask":
						// clear task resets the current session and allows for a new task to be started, if this session is a subtask - it allows the parent task to be resumed
						await this.finishSubTask(t("common:tasks.canceled"))
						await this.postStateToWebview()
						break
					case "didShowAnnouncement":
						await this.updateGlobalState("lastShownAnnouncementId", this.latestAnnouncementId)
						await this.postStateToWebview()
						break
					case "selectImages":
						const images = await selectImages()
						await this.postMessageToWebview({ type: "selectedImages", images })
						break
					case "exportCurrentTask":
						const currentTaskId = this.getCurrentCline()?.taskId
						if (currentTaskId) {
							this.exportTaskWithId(currentTaskId)
						}
						break
					case "showTaskWithId":
						this.showTaskWithId(message.text!)
						break
					case "deleteTaskWithId":
						this.deleteTaskWithId(message.text!)
						break
					case "deleteMultipleTasksWithIds": {
						const ids = message.ids
						if (Array.isArray(ids)) {
							// Process in batches of 20 (or another reasonable number)
							const batchSize = 20
							const results = []

							// Only log start and end of the operation
							console.log(`Batch deletion started: ${ids.length} tasks total`)

							for (let i = 0; i < ids.length; i += batchSize) {
								const batch = ids.slice(i, i + batchSize)

								const batchPromises = batch.map(async (id) => {
									try {
										await this.deleteTaskWithId(id)
										return { id, success: true }
									} catch (error) {
										// Keep error logging for debugging purposes
										console.log(
											`Failed to delete task ${id}: ${error instanceof Error ? error.message : String(error)}`,
										)
										return { id, success: false }
									}
								})

								// Process each batch in parallel but wait for completion before starting the next batch
								const batchResults = await Promise.all(batchPromises)
								results.push(...batchResults)

								// Update the UI after each batch to show progress
								await this.postStateToWebview()
							}

							// Log final results
							const successCount = results.filter((r) => r.success).length
							const failCount = results.length - successCount
							console.log(
								`Batch deletion completed: ${successCount}/${ids.length} tasks successful, ${failCount} tasks failed`,
							)
						}
						break
					}
					case "exportTaskWithId":
						this.exportTaskWithId(message.text!)
						break
					case "resetState":
						await this.resetState()
						break
					case "refreshOpenRouterModels": {
						const { apiConfiguration: configForRefresh } = await this.getState()
						const openRouterModels = await getOpenRouterModels(configForRefresh)

						if (Object.keys(openRouterModels).length > 0) {
							const cacheDir = await this.ensureCacheDirectoryExists()
							await fs.writeFile(
								path.join(cacheDir, GlobalFileNames.openRouterModels),
								JSON.stringify(openRouterModels),
							)
							await this.postMessageToWebview({ type: "openRouterModels", openRouterModels })
						}

						break
					}
					case "refreshGlamaModels":
						const glamaModels = await getGlamaModels()

						if (Object.keys(glamaModels).length > 0) {
							const cacheDir = await this.ensureCacheDirectoryExists()
							await fs.writeFile(
								path.join(cacheDir, GlobalFileNames.glamaModels),
								JSON.stringify(glamaModels),
							)
							await this.postMessageToWebview({ type: "glamaModels", glamaModels })
						}

						break
					case "refreshUnboundModels":
						const unboundModels = await getUnboundModels()

						if (Object.keys(unboundModels).length > 0) {
							const cacheDir = await this.ensureCacheDirectoryExists()
							await fs.writeFile(
								path.join(cacheDir, GlobalFileNames.unboundModels),
								JSON.stringify(unboundModels),
							)
							await this.postMessageToWebview({ type: "unboundModels", unboundModels })
						}

						break
					case "refreshRequestyModels":
						const requestyModels = await getRequestyModels()

						if (Object.keys(requestyModels).length > 0) {
							const cacheDir = await this.ensureCacheDirectoryExists()
							await fs.writeFile(
								path.join(cacheDir, GlobalFileNames.requestyModels),
								JSON.stringify(requestyModels),
							)
							await this.postMessageToWebview({ type: "requestyModels", requestyModels })
						}

						break
					case "refreshOpenAiModels":
						if (message?.values?.baseUrl && message?.values?.apiKey) {
							const openAiModels = await getOpenAiModels(
								message?.values?.baseUrl,
								message?.values?.apiKey,
							)
							this.postMessageToWebview({ type: "openAiModels", openAiModels })
						}

						break
					case "requestOllamaModels":
						const ollamaModels = await getOllamaModels(message.text)
						// TODO: Cache like we do for OpenRouter, etc?
						this.postMessageToWebview({ type: "ollamaModels", ollamaModels })
						break
					case "requestLmStudioModels":
						const lmStudioModels = await getLmStudioModels(message.text)
						// TODO: Cache like we do for OpenRouter, etc?
						this.postMessageToWebview({ type: "lmStudioModels", lmStudioModels })
						break
					case "requestVsCodeLmModels":
						const vsCodeLmModels = await getVsCodeLmModels()
						// TODO: Cache like we do for OpenRouter, etc?
						this.postMessageToWebview({ type: "vsCodeLmModels", vsCodeLmModels })
						break
					case "openImage":
						openImage(message.text!)
						break
					case "openFile":
						openFile(message.text!, message.values as { create?: boolean; content?: string })
						break
					case "openMention":
						openMention(message.text)
						break
					case "checkpointDiff":
						const result = checkoutDiffPayloadSchema.safeParse(message.payload)

						if (result.success) {
							await this.getCurrentCline()?.checkpointDiff(result.data)
						}

						break
					case "checkpointRestore": {
						const result = checkoutRestorePayloadSchema.safeParse(message.payload)

						if (result.success) {
							await this.cancelTask()

							try {
								await pWaitFor(() => this.getCurrentCline()?.isInitialized === true, { timeout: 3_000 })
							} catch (error) {
								vscode.window.showErrorMessage(t("common:errors.checkpoint_timeout"))
							}

							try {
								await this.getCurrentCline()?.checkpointRestore(result.data)
							} catch (error) {
								vscode.window.showErrorMessage(t("common:errors.checkpoint_failed"))
							}
						}

						break
					}
					case "cancelTask":
						await this.cancelTask()
						break
					case "allowedCommands":
						await this.context.globalState.update("allowedCommands", message.commands)
						// Also update workspace settings
						await vscode.workspace
							.getConfiguration("kiloCode")
							.update("allowedCommands", message.commands, vscode.ConfigurationTarget.Global)
						break
					case "openMcpSettings": {
						const mcpSettingsFilePath = await this.mcpHub?.getMcpSettingsFilePath()
						if (mcpSettingsFilePath) {
							openFile(mcpSettingsFilePath)
						}
						break
					}
					case "openCustomModesSettings": {
						const customModesFilePath = await this.customModesManager.getCustomModesFilePath()
						if (customModesFilePath) {
							openFile(customModesFilePath)
						}
						break
					}
					case "deleteMcpServer": {
						if (!message.serverName) {
							break
						}

						try {
							this.outputChannel.appendLine(`Attempting to delete MCP server: ${message.serverName}`)
							await this.mcpHub?.deleteServer(message.serverName)
							this.outputChannel.appendLine(`Successfully deleted MCP server: ${message.serverName}`)
						} catch (error) {
							const errorMessage = error instanceof Error ? error.message : String(error)
							this.outputChannel.appendLine(`Failed to delete MCP server: ${errorMessage}`)
							// Error messages are already handled by McpHub.deleteServer
						}
						break
					}
					case "restartMcpServer": {
						try {
							await this.mcpHub?.restartConnection(message.text!)
						} catch (error) {
							this.outputChannel.appendLine(
								`Failed to retry connection for ${message.text}: ${JSON.stringify(error, Object.getOwnPropertyNames(error), 2)}`,
							)
						}
						break
					}
					case "toggleToolAlwaysAllow": {
						try {
							await this.mcpHub?.toggleToolAlwaysAllow(
								message.serverName!,
								message.toolName!,
								message.alwaysAllow!,
							)
						} catch (error) {
							this.outputChannel.appendLine(
								`Failed to toggle auto-approve for tool ${message.toolName}: ${JSON.stringify(error, Object.getOwnPropertyNames(error), 2)}`,
							)
						}
						break
					}
					case "toggleMcpServer": {
						try {
							await this.mcpHub?.toggleServerDisabled(message.serverName!, message.disabled!)
						} catch (error) {
							this.outputChannel.appendLine(
								`Failed to toggle MCP server ${message.serverName}: ${JSON.stringify(error, Object.getOwnPropertyNames(error), 2)}`,
							)
						}
						break
					}
					case "mcpEnabled":
						const mcpEnabled = message.bool ?? true
						await this.updateGlobalState("mcpEnabled", mcpEnabled)
						await this.postStateToWebview()
						break
					case "enableMcpServerCreation":
						await this.updateGlobalState("enableMcpServerCreation", message.bool ?? true)
						await this.postStateToWebview()
						break
					case "playSound":
						if (message.audioType) {
							const soundPath = path.join(this.context.extensionPath, "audio", `${message.audioType}.wav`)
							playSound(soundPath)
						}
						break
					case "soundEnabled":
						const soundEnabled = message.bool ?? true
						await this.updateGlobalState("soundEnabled", soundEnabled)
						setSoundEnabled(soundEnabled) // Add this line to update the sound utility
						await this.postStateToWebview()
						break
					case "soundVolume":
						const soundVolume = message.value ?? 0.5
						await this.updateGlobalState("soundVolume", soundVolume)
						setSoundVolume(soundVolume)
						await this.postStateToWebview()
						break
					case "ttsEnabled":
						const ttsEnabled = message.bool ?? true
						await this.updateGlobalState("ttsEnabled", ttsEnabled)
						setTtsEnabled(ttsEnabled) // Add this line to update the tts utility
						await this.postStateToWebview()
						break
					case "ttsSpeed":
						const ttsSpeed = message.value ?? 1.0
						await this.updateGlobalState("ttsSpeed", ttsSpeed)
						setTtsSpeed(ttsSpeed)
						await this.postStateToWebview()
						break
					case "playTts":
						if (message.text) {
							playTts(message.text, {
								onStart: () => this.postMessageToWebview({ type: "ttsStart", text: message.text }),
								onStop: () => this.postMessageToWebview({ type: "ttsStop", text: message.text }),
							})
						}
						break
					case "stopTts":
						stopTts()
						break
					case "diffEnabled":
						const diffEnabled = message.bool ?? true
						await this.updateGlobalState("diffEnabled", diffEnabled)
						await this.postStateToWebview()
						break
					case "enableCheckpoints":
						const enableCheckpoints = message.bool ?? true
						await this.updateGlobalState("enableCheckpoints", enableCheckpoints)
						await this.postStateToWebview()
						break
					case "checkpointStorage":
						console.log(`[ClineProvider] checkpointStorage: ${message.text}`)
						const checkpointStorage = message.text ?? "task"
						await this.updateGlobalState("checkpointStorage", checkpointStorage)
						await this.postStateToWebview()
						break
					case "browserViewportSize":
						const browserViewportSize = message.text ?? "900x600"
						await this.updateGlobalState("browserViewportSize", browserViewportSize)
						await this.postStateToWebview()
						break
					case "remoteBrowserHost":
						await this.updateGlobalState("remoteBrowserHost", message.text)
						await this.postStateToWebview()
						break
					case "remoteBrowserEnabled":
						// Store the preference in global state
						// remoteBrowserEnabled now means "enable remote browser connection"
						await this.updateGlobalState("remoteBrowserEnabled", message.bool ?? false)
						// If disabling remote browser connection, clear the remoteBrowserHost
						if (!message.bool) {
							await this.updateGlobalState("remoteBrowserHost", undefined)
						}
						await this.postStateToWebview()
						break
					case "testBrowserConnection":
						try {
							const browserSession = new BrowserSession(this.context)
							// If no text is provided, try auto-discovery
							if (!message.text) {
								try {
									const discoveredHost = await discoverChromeInstances()
									if (discoveredHost) {
										// Test the connection to the discovered host
										const result = await browserSession.testConnection(discoveredHost)
										// Send the result back to the webview
										await this.postMessageToWebview({
											type: "browserConnectionResult",
											success: result.success,
											text: `Auto-discovered and tested connection to Chrome at ${discoveredHost}: ${result.message}`,
											values: { endpoint: result.endpoint },
										})
									} else {
										await this.postMessageToWebview({
											type: "browserConnectionResult",
											success: false,
											text: "No Chrome instances found on the network. Make sure Chrome is running with remote debugging enabled (--remote-debugging-port=9222).",
										})
									}
								} catch (error) {
									await this.postMessageToWebview({
										type: "browserConnectionResult",
										success: false,
										text: `Error during auto-discovery: ${error instanceof Error ? error.message : String(error)}`,
									})
								}
							} else {
								// Test the provided URL
								const result = await browserSession.testConnection(message.text)

								// Send the result back to the webview
								await this.postMessageToWebview({
									type: "browserConnectionResult",
									success: result.success,
									text: result.message,
									values: { endpoint: result.endpoint },
								})
							}
						} catch (error) {
							await this.postMessageToWebview({
								type: "browserConnectionResult",
								success: false,
								text: `Error testing connection: ${error instanceof Error ? error.message : String(error)}`,
							})
						}
						break
					case "discoverBrowser":
						try {
							const discoveredHost = await discoverChromeInstances()

							if (discoveredHost) {
								// Don't update the remoteBrowserHost state when auto-discovering
								// This way we don't override the user's preference

								// Test the connection to get the endpoint
								const browserSession = new BrowserSession(this.context)
								const result = await browserSession.testConnection(discoveredHost)

								// Send the result back to the webview
								await this.postMessageToWebview({
									type: "browserConnectionResult",
									success: true,
									text: `Successfully discovered and connected to Chrome at ${discoveredHost}`,
									values: { endpoint: result.endpoint },
								})
							} else {
								await this.postMessageToWebview({
									type: "browserConnectionResult",
									success: false,
									text: "No Chrome instances found on the network. Make sure Chrome is running with remote debugging enabled (--remote-debugging-port=9222).",
								})
							}
						} catch (error) {
							await this.postMessageToWebview({
								type: "browserConnectionResult",
								success: false,
								text: `Error discovering browser: ${error instanceof Error ? error.message : String(error)}`,
							})
						}
						break
					case "fuzzyMatchThreshold":
						await this.updateGlobalState("fuzzyMatchThreshold", message.value)
						await this.postStateToWebview()
						break
					case "alwaysApproveResubmit":
						await this.updateGlobalState("alwaysApproveResubmit", message.bool ?? false)
						await this.postStateToWebview()
						break
					case "requestDelaySeconds":
						await this.updateGlobalState("requestDelaySeconds", message.value ?? 5)
						await this.postStateToWebview()
						break
					case "rateLimitSeconds":
						await this.updateGlobalState("rateLimitSeconds", message.value ?? 0)
						await this.postStateToWebview()
						break
					case "writeDelayMs":
						await this.updateGlobalState("writeDelayMs", message.value)
						await this.postStateToWebview()
						break
					case "terminalOutputLineLimit":
						await this.updateGlobalState("terminalOutputLineLimit", message.value)
						await this.postStateToWebview()
						break
					case "terminalShellIntegrationTimeout":
						await this.updateGlobalState("terminalShellIntegrationTimeout", message.value)
						await this.postStateToWebview()
						if (message.value !== undefined) {
							Terminal.setShellIntegrationTimeout(message.value)
						}
						break
					case "mode":
						await this.handleModeSwitch(message.text as Mode)
						break
					case "updateSupportPrompt":
						try {
							if (Object.keys(message?.values ?? {}).length === 0) {
								return
							}

							const existingPrompts = (await this.getGlobalState("customSupportPrompts")) || {}

							const updatedPrompts = {
								...existingPrompts,
								...message.values,
							}

							await this.updateGlobalState("customSupportPrompts", updatedPrompts)
							await this.postStateToWebview()
						} catch (error) {
							this.outputChannel.appendLine(
								`Error update support prompt: ${JSON.stringify(error, Object.getOwnPropertyNames(error), 2)}`,
							)
							vscode.window.showErrorMessage(t("common:errors.update_support_prompt"))
						}
						break
					case "resetSupportPrompt":
						try {
							if (!message?.text) {
								return
							}

							const existingPrompts = ((await this.getGlobalState("customSupportPrompts")) ||
								{}) as Record<string, any>

							const updatedPrompts = {
								...existingPrompts,
							}

							updatedPrompts[message.text] = undefined

							await this.updateGlobalState("customSupportPrompts", updatedPrompts)
							await this.postStateToWebview()
						} catch (error) {
							this.outputChannel.appendLine(
								`Error reset support prompt: ${JSON.stringify(error, Object.getOwnPropertyNames(error), 2)}`,
							)
							vscode.window.showErrorMessage(t("common:errors.reset_support_prompt"))
						}
						break
					case "updatePrompt":
						if (message.promptMode && message.customPrompt !== undefined) {
							const existingPrompts = (await this.getGlobalState("customModePrompts")) || {}

							const updatedPrompts = {
								...existingPrompts,
								[message.promptMode]: message.customPrompt,
							}

							await this.updateGlobalState("customModePrompts", updatedPrompts)

							// Get current state and explicitly include customModePrompts
							const currentState = await this.getState()

							const stateWithPrompts = {
								...currentState,
								customModePrompts: updatedPrompts,
							}

							// Post state with prompts
							this.view?.webview.postMessage({
								type: "state",
								state: stateWithPrompts,
							})
						}
						break
					case "deleteMessage": {
						const answer = await vscode.window.showInformationMessage(
							t("common:confirmation.delete_message"),
							{ modal: true },
							t("common:confirmation.just_this_message"),
							t("common:confirmation.this_and_subsequent"),
						)
						if (
							(answer === t("common:confirmation.just_this_message") ||
								answer === t("common:confirmation.this_and_subsequent")) &&
							this.getCurrentCline() &&
							typeof message.value === "number" &&
							message.value
						) {
							const timeCutoff = message.value - 1000 // 1 second buffer before the message to delete
							const messageIndex = this.getCurrentCline()!.clineMessages.findIndex(
								(msg) => msg.ts && msg.ts >= timeCutoff,
							)
							const apiConversationHistoryIndex =
								this.getCurrentCline()?.apiConversationHistory.findIndex(
									(msg) => msg.ts && msg.ts >= timeCutoff,
								)

							if (messageIndex !== -1) {
								const { historyItem } = await this.getTaskWithId(this.getCurrentCline()!.taskId)

								if (answer === t("common:confirmation.just_this_message")) {
									// Find the next user message first
									const nextUserMessage = this.getCurrentCline()!
										.clineMessages.slice(messageIndex + 1)
										.find((msg) => msg.type === "say" && msg.say === "user_feedback")

									// Handle UI messages
									if (nextUserMessage) {
										// Find absolute index of next user message
										const nextUserMessageIndex = this.getCurrentCline()!.clineMessages.findIndex(
											(msg) => msg === nextUserMessage,
										)
										// Keep messages before current message and after next user message
										await this.getCurrentCline()!.overwriteClineMessages([
											...this.getCurrentCline()!.clineMessages.slice(0, messageIndex),
											...this.getCurrentCline()!.clineMessages.slice(nextUserMessageIndex),
										])
									} else {
										// If no next user message, keep only messages before current message
										await this.getCurrentCline()!.overwriteClineMessages(
											this.getCurrentCline()!.clineMessages.slice(0, messageIndex),
										)
									}

									// Handle API messages
									if (apiConversationHistoryIndex !== -1) {
										if (nextUserMessage && nextUserMessage.ts) {
											// Keep messages before current API message and after next user message
											await this.getCurrentCline()!.overwriteApiConversationHistory([
												...this.getCurrentCline()!.apiConversationHistory.slice(
													0,
													apiConversationHistoryIndex,
												),
												...this.getCurrentCline()!.apiConversationHistory.filter(
													(msg) => msg.ts && msg.ts >= nextUserMessage.ts,
												),
											])
										} else {
											// If no next user message, keep only messages before current API message
											await this.getCurrentCline()!.overwriteApiConversationHistory(
												this.getCurrentCline()!.apiConversationHistory.slice(
													0,
													apiConversationHistoryIndex,
												),
											)
										}
									}
								} else if (answer === t("common:confirmation.this_and_subsequent")) {
									// Delete this message and all that follow
									await this.getCurrentCline()!.overwriteClineMessages(
										this.getCurrentCline()!.clineMessages.slice(0, messageIndex),
									)
									if (apiConversationHistoryIndex !== -1) {
										await this.getCurrentCline()!.overwriteApiConversationHistory(
											this.getCurrentCline()!.apiConversationHistory.slice(
												0,
												apiConversationHistoryIndex,
											),
										)
									}
								}

								await this.initClineWithHistoryItem(historyItem)
							}
						}
						break
					}
					case "screenshotQuality":
						await this.updateGlobalState("screenshotQuality", message.value)
						await this.postStateToWebview()
						break
					case "maxOpenTabsContext":
						const tabCount = Math.min(Math.max(0, message.value ?? 20), 500)
						await this.updateGlobalState("maxOpenTabsContext", tabCount)
						await this.postStateToWebview()
						break
					case "maxWorkspaceFiles":
						const fileCount = Math.min(Math.max(0, message.value ?? 200), 500)
						await this.updateGlobalState("maxWorkspaceFiles", fileCount)
						await this.postStateToWebview()
						break
					case "browserToolEnabled":
						await this.updateGlobalState("browserToolEnabled", message.bool ?? true)
						await this.postStateToWebview()
						break
					case "language":
						changeLanguage(message.text ?? "en")
						await this.updateGlobalState("language", message.text)
						await this.postStateToWebview()
						break
					case "showRooIgnoredFiles":
						await this.updateGlobalState("showRooIgnoredFiles", message.bool ?? true)
						await this.postStateToWebview()
						break
					case "maxReadFileLine":
						await this.updateGlobalState("maxReadFileLine", message.value)
						await this.postStateToWebview()
						break
					case "enhancementApiConfigId":
						await this.updateGlobalState("enhancementApiConfigId", message.text)
						await this.postStateToWebview()
						break
					case "enableCustomModeCreation":
						await this.updateGlobalState("enableCustomModeCreation", message.bool ?? true)
						await this.postStateToWebview()
						break
					case "autoApprovalEnabled":
						await this.updateGlobalState("autoApprovalEnabled", message.bool ?? true)
						await this.postStateToWebview()
						break
					case "enhancePrompt":
						if (message.text) {
							try {
								const {
									apiConfiguration,
									customSupportPrompts,
									listApiConfigMeta,
									enhancementApiConfigId,
								} = await this.getState()

								// Try to get enhancement config first, fall back to current config
								let configToUse: ApiConfiguration = apiConfiguration
								if (enhancementApiConfigId) {
									const config = listApiConfigMeta?.find(
										(c: ApiConfigMeta) => c.id === enhancementApiConfigId,
									)
									if (config?.name) {
										const loadedConfig = await this.configManager.loadConfig(config.name)
										if (loadedConfig.apiProvider) {
											configToUse = loadedConfig
										}
									}
								}

								const enhancedPrompt = await singleCompletionHandler(
									configToUse,
									supportPrompt.create(
										"ENHANCE",
										{
											userInput: message.text,
										},
										customSupportPrompts,
									),
								)

								await this.postMessageToWebview({
									type: "enhancedPrompt",
									text: enhancedPrompt,
								})
							} catch (error) {
								this.outputChannel.appendLine(
									`Error enhancing prompt: ${JSON.stringify(error, Object.getOwnPropertyNames(error), 2)}`,
								)
								vscode.window.showErrorMessage(t("common:errors.enhance_prompt"))
								await this.postMessageToWebview({
									type: "enhancedPrompt",
								})
							}
						}
						break
					case "getSystemPrompt":
						try {
							const systemPrompt = await generateSystemPrompt(message)

							await this.postMessageToWebview({
								type: "systemPrompt",
								text: systemPrompt,
								mode: message.mode,
							})
						} catch (error) {
							this.outputChannel.appendLine(
								`Error getting system prompt:  ${JSON.stringify(error, Object.getOwnPropertyNames(error), 2)}`,
							)
							vscode.window.showErrorMessage(t("common:errors.get_system_prompt"))
						}
						break
					case "copySystemPrompt":
						try {
							const systemPrompt = await generateSystemPrompt(message)

							await vscode.env.clipboard.writeText(systemPrompt)
							await vscode.window.showInformationMessage(t("common:info.clipboard_copy"))
						} catch (error) {
							this.outputChannel.appendLine(
								`Error getting system prompt:  ${JSON.stringify(error, Object.getOwnPropertyNames(error), 2)}`,
							)
							vscode.window.showErrorMessage(t("common:errors.get_system_prompt"))
						}
						break
					case "searchCommits": {
						const cwd = this.cwd
						if (cwd) {
							try {
								const commits = await searchCommits(message.query || "", cwd)
								await this.postMessageToWebview({
									type: "commitSearchResults",
									commits,
								})
							} catch (error) {
								this.outputChannel.appendLine(
									`Error searching commits: ${JSON.stringify(error, Object.getOwnPropertyNames(error), 2)}`,
								)
								vscode.window.showErrorMessage(t("common:errors.search_commits"))
							}
						}
						break
					}
					case "searchFiles": {
						const workspacePath = getWorkspacePath()

						if (!workspacePath) {
							// Handle case where workspace path is not available
							await this.postMessageToWebview({
								type: "fileSearchResults",
								results: [],
								requestId: message.requestId,
								error: "No workspace path available",
							})
							break
						}
						try {
							// Call file search service with query from message
							const results = await searchWorkspaceFiles(
								message.query || "",
								workspacePath,
								20, // Use default limit, as filtering is now done in the backend
							)

							// Send results back to webview
							await this.postMessageToWebview({
								type: "fileSearchResults",
								results,
								requestId: message.requestId,
							})
						} catch (error) {
							const errorMessage = error instanceof Error ? error.message : String(error)

							// Send error response to webview
							await this.postMessageToWebview({
								type: "fileSearchResults",
								results: [],
								error: errorMessage,
								requestId: message.requestId,
							})
						}
						break
					}
					case "saveApiConfiguration":
						if (message.text && message.apiConfiguration) {
							try {
								await this.configManager.saveConfig(message.text, message.apiConfiguration)
								const listApiConfig = await this.configManager.listConfig()
								await this.updateGlobalState("listApiConfigMeta", listApiConfig)
							} catch (error) {
								this.outputChannel.appendLine(
									`Error save api configuration: ${JSON.stringify(error, Object.getOwnPropertyNames(error), 2)}`,
								)
								vscode.window.showErrorMessage(t("common:errors.save_api_config"))
							}
						}
						break
					case "upsertApiConfiguration":
						if (message.text && message.apiConfiguration) {
							await this.upsertApiConfiguration(message.text, message.apiConfiguration)
						}
						break
					case "renameApiConfiguration":
						if (message.values && message.apiConfiguration) {
							try {
								const { oldName, newName } = message.values

								if (oldName === newName) {
									break
								}

								await this.configManager.saveConfig(newName, message.apiConfiguration)
								await this.configManager.deleteConfig(oldName)

								const listApiConfig = await this.configManager.listConfig()
								const config = listApiConfig?.find((c) => c.name === newName)

								// Update listApiConfigMeta first to ensure UI has latest data
								await this.updateGlobalState("listApiConfigMeta", listApiConfig)

								await Promise.all([this.updateGlobalState("currentApiConfigName", newName)])

								await this.postStateToWebview()
							} catch (error) {
								this.outputChannel.appendLine(
									`Error rename api configuration: ${JSON.stringify(error, Object.getOwnPropertyNames(error), 2)}`,
								)
								vscode.window.showErrorMessage(t("common:errors.rename_api_config"))
							}
						}
						break
					case "loadApiConfiguration":
						if (message.text) {
							try {
								const apiConfig = await this.configManager.loadConfig(message.text)
								const listApiConfig = await this.configManager.listConfig()

								await Promise.all([
									this.updateGlobalState("listApiConfigMeta", listApiConfig),
									this.updateGlobalState("currentApiConfigName", message.text),
									this.updateApiConfiguration(apiConfig),
								])

								await this.postStateToWebview()
							} catch (error) {
								this.outputChannel.appendLine(
									`Error load api configuration: ${JSON.stringify(error, Object.getOwnPropertyNames(error), 2)}`,
								)
								vscode.window.showErrorMessage(t("common:errors.load_api_config"))
							}
						}
						break
					case "deleteApiConfiguration":
						if (message.text) {
							const answer = await vscode.window.showInformationMessage(
								t("common:confirmation.delete_config_profile"),
								{ modal: true },
								t("common:answers.yes"),
							)

							if (answer !== t("common:answers.yes")) {
								break
							}

							try {
								await this.configManager.deleteConfig(message.text)
								const listApiConfig = await this.configManager.listConfig()

								// Update listApiConfigMeta first to ensure UI has latest data
								await this.updateGlobalState("listApiConfigMeta", listApiConfig)

								// If this was the current config, switch to first available
								const currentApiConfigName = await this.getGlobalState("currentApiConfigName")
								if (message.text === currentApiConfigName && listApiConfig?.[0]?.name) {
									const apiConfig = await this.configManager.loadConfig(listApiConfig[0].name)
									await Promise.all([
										this.updateGlobalState("currentApiConfigName", listApiConfig[0].name),
										this.updateApiConfiguration(apiConfig),
									])
								}

								await this.postStateToWebview()
							} catch (error) {
								this.outputChannel.appendLine(
									`Error delete api configuration: ${JSON.stringify(error, Object.getOwnPropertyNames(error), 2)}`,
								)
								vscode.window.showErrorMessage(t("common:errors.delete_api_config"))
							}
						}
						break
					case "getListApiConfiguration":
						try {
							const listApiConfig = await this.configManager.listConfig()
							await this.updateGlobalState("listApiConfigMeta", listApiConfig)
							this.postMessageToWebview({ type: "listApiConfig", listApiConfig })
						} catch (error) {
							this.outputChannel.appendLine(
								`Error get list api configuration: ${JSON.stringify(error, Object.getOwnPropertyNames(error), 2)}`,
							)
							vscode.window.showErrorMessage(t("common:errors.list_api_config"))
						}
						break
					case "updateExperimental": {
						if (!message.values) {
							break
						}

						const updatedExperiments = {
							...((await this.getGlobalState("experiments")) ?? experimentDefault),
							...message.values,
						} as Record<ExperimentId, boolean>

						await this.updateGlobalState("experiments", updatedExperiments)

						// Update diffStrategy in current Cline instance if it exists
						if (message.values[EXPERIMENT_IDS.DIFF_STRATEGY] !== undefined && this.getCurrentCline()) {
							await this.getCurrentCline()!.updateDiffStrategy(
								Experiments.isEnabled(updatedExperiments, EXPERIMENT_IDS.DIFF_STRATEGY),
								Experiments.isEnabled(updatedExperiments, EXPERIMENT_IDS.MULTI_SEARCH_AND_REPLACE),
							)
						}

						await this.postStateToWebview()
						break
					}
					case "updateMcpTimeout":
						if (message.serverName && typeof message.timeout === "number") {
							try {
								await this.mcpHub?.updateServerTimeout(message.serverName, message.timeout)
							} catch (error) {
								this.outputChannel.appendLine(
									`Failed to update timeout for ${message.serverName}: ${JSON.stringify(error, Object.getOwnPropertyNames(error), 2)}`,
								)
								vscode.window.showErrorMessage(t("common:errors.update_server_timeout"))
							}
						}
						break
					case "updateCustomMode":
						if (message.modeConfig) {
							await this.customModesManager.updateCustomMode(message.modeConfig.slug, message.modeConfig)
							// Update state after saving the mode
							const customModes = await this.customModesManager.getCustomModes()
							await this.updateGlobalState("customModes", customModes)
							await this.updateGlobalState("mode", message.modeConfig.slug)
							await this.postStateToWebview()
						}
						break
					case "deleteCustomMode":
						if (message.slug) {
							const answer = await vscode.window.showInformationMessage(
								t("common:confirmation.delete_custom_mode"),
								{ modal: true },
								t("common:answers.yes"),
							)

							if (answer !== t("common:answers.yes")) {
								break
							}

							await this.customModesManager.deleteCustomMode(message.slug)
							// Switch back to default mode after deletion
							await this.updateGlobalState("mode", defaultModeSlug)
							await this.postStateToWebview()
						}
						break
					case "humanRelayResponse":
						if (message.requestId && message.text) {
							vscode.commands.executeCommand("kilo-code.handleHumanRelayResponse", {
								requestId: message.requestId,
								text: message.text,
								cancelled: false,
							})
						}
						break

					case "humanRelayCancel":
						if (message.requestId) {
							vscode.commands.executeCommand("kilo-code.handleHumanRelayResponse", {
								requestId: message.requestId,
								cancelled: true,
							})
						}
						break
				}
			},
			null,
			this.disposables,
		)

		const generateSystemPrompt = async (message: WebviewMessage) => {
			const {
				apiConfiguration,
				customModePrompts,
				customInstructions,
				browserViewportSize,
				diffEnabled,
				mcpEnabled,
				fuzzyMatchThreshold,
				experiments,
				enableMcpServerCreation,
				browserToolEnabled,
				language,
			} = await this.getState()

			// Create diffStrategy based on current model and settings
			const diffStrategy = getDiffStrategy(
				apiConfiguration.apiModelId || apiConfiguration.openRouterModelId || "",
				fuzzyMatchThreshold,
				Experiments.isEnabled(experiments, EXPERIMENT_IDS.DIFF_STRATEGY),
				Experiments.isEnabled(experiments, EXPERIMENT_IDS.MULTI_SEARCH_AND_REPLACE),
			)
			const cwd = this.cwd

			const mode = message.mode ?? defaultModeSlug
			const customModes = await this.customModesManager.getCustomModes()

			const rooIgnoreInstructions = this.getCurrentCline()?.rooIgnoreController?.getInstructions()

			// Determine if browser tools can be used based on model support and user settings
			const modelSupportsComputerUse = this.getCurrentCline()?.api.getModel().info.supportsComputerUse ?? false
			const canUseBrowserTool = modelSupportsComputerUse && (browserToolEnabled ?? true)

			const systemPrompt = await SYSTEM_PROMPT(
				this.context,
				cwd,
				canUseBrowserTool,
				mcpEnabled ? this.mcpHub : undefined,
				diffStrategy,
				browserViewportSize ?? "900x600",
				mode,
				customModePrompts,
				customModes,
				customInstructions,
				diffEnabled,
				experiments,
				enableMcpServerCreation,
				language,
				rooIgnoreInstructions,
			)
			return systemPrompt
		}
	}

	/**
	 * Handle switching to a new mode, including updating the associated API configuration
	 * @param newMode The mode to switch to
	 */
	public async handleModeSwitch(newMode: Mode) {
		await this.updateGlobalState("mode", newMode)

		// Load the saved API config for the new mode if it exists
		const savedConfigId = await this.configManager.getModeConfigId(newMode)
		const listApiConfig = await this.configManager.listConfig()

		// Update listApiConfigMeta first to ensure UI has latest data
		await this.updateGlobalState("listApiConfigMeta", listApiConfig)

		// If this mode has a saved config, use it
		if (savedConfigId) {
			const config = listApiConfig?.find((c) => c.id === savedConfigId)
			if (config?.name) {
				const apiConfig = await this.configManager.loadConfig(config.name)
				await Promise.all([
					this.updateGlobalState("currentApiConfigName", config.name),
					this.updateApiConfiguration(apiConfig),
				])
			}
		} else {
			// If no saved config for this mode, save current config as default
			const currentApiConfigName = await this.getGlobalState("currentApiConfigName")
			if (currentApiConfigName) {
				const config = listApiConfig?.find((c) => c.name === currentApiConfigName)
				if (config?.id) {
					await this.configManager.setModeConfig(newMode, config.id)
				}
			}
		}

		await this.postStateToWebview()
	}

	private async updateApiConfiguration(apiConfiguration: ApiConfiguration) {
		// Update mode's default config.
		const { mode } = await this.getState()

		if (mode) {
			const currentApiConfigName = await this.getGlobalState("currentApiConfigName")
			const listApiConfig = await this.configManager.listConfig()
			const config = listApiConfig?.find((c) => c.name === currentApiConfigName)

			if (config?.id) {
				await this.configManager.setModeConfig(mode, config.id)
			}
		}

		await this.contextProxy.setApiConfiguration(apiConfiguration)

		if (this.getCurrentCline()) {
			this.getCurrentCline()!.api = buildApiHandler(apiConfiguration)
		}
	}

	async cancelTask() {
		const cline = this.getCurrentCline()

		if (!cline) {
			return
		}

		console.log(`[subtasks] cancelling task ${cline.taskId}.${cline.instanceId}`)

		const { historyItem } = await this.getTaskWithId(cline.taskId)
		// Preserve parent and root task information for history item.
		const rootTask = cline.rootTask
		const parentTask = cline.parentTask

		cline.abortTask()

		await pWaitFor(
			() =>
				this.getCurrentCline()! === undefined ||
				this.getCurrentCline()!.isStreaming === false ||
				this.getCurrentCline()!.didFinishAbortingStream ||
				// If only the first chunk is processed, then there's no
				// need to wait for graceful abort (closes edits, browser,
				// etc).
				this.getCurrentCline()!.isWaitingForFirstChunk,
			{
				timeout: 3_000,
			},
		).catch(() => {
			console.error("Failed to abort task")
		})

		if (this.getCurrentCline()) {
			// 'abandoned' will prevent this Cline instance from affecting
			// future Cline instances. This may happen if its hanging on a
			// streaming request.
			this.getCurrentCline()!.abandoned = true
		}

		// Clears task again, so we need to abortTask manually above.
		await this.initClineWithHistoryItem({ ...historyItem, rootTask, parentTask })
	}

	async updateCustomInstructions(instructions?: string) {
		// User may be clearing the field.
		await this.updateGlobalState("customInstructions", instructions || undefined)

		if (this.getCurrentCline()) {
			this.getCurrentCline()!.customInstructions = instructions || undefined
		}

		await this.postStateToWebview()
	}

	// MCP

	async ensureMcpServersDirectoryExists(): Promise<string> {
		// Get platform-specific application data directory
		let mcpServersDir: string
		if (process.platform === "win32") {
			// Windows: %APPDATA%\Kilo-Code\MCP
			mcpServersDir = path.join(os.homedir(), "AppData", "Roaming", "Kilo-Code", "MCP")
		} else if (process.platform === "darwin") {
			// macOS: ~/Documents/Kilo-Code/MCP
			mcpServersDir = path.join(os.homedir(), "Documents", "Kilo-Code", "MCP")
		} else {
			// Linux: ~/.local/share/Cline/MCP
			mcpServersDir = path.join(os.homedir(), ".local", "share", "Kilo-Code", "MCP")
		}

		try {
			await fs.mkdir(mcpServersDir, { recursive: true })
		} catch (error) {
			// Fallback to a relative path if directory creation fails
			return path.join(os.homedir(), ".kilo-code", "mcp")
		}
		return mcpServersDir
	}

	async ensureSettingsDirectoryExists(): Promise<string> {
		const settingsDir = path.join(this.contextProxy.globalStorageUri.fsPath, "settings")
		await fs.mkdir(settingsDir, { recursive: true })
		return settingsDir
	}

	private async ensureCacheDirectoryExists() {
		const cacheDir = path.join(this.contextProxy.globalStorageUri.fsPath, "cache")
		await fs.mkdir(cacheDir, { recursive: true })
		return cacheDir
	}

	private async readModelsFromCache(filename: string): Promise<Record<string, ModelInfo> | undefined> {
		const filePath = path.join(await this.ensureCacheDirectoryExists(), filename)
		const fileExists = await fileExistsAtPath(filePath)

		if (fileExists) {
			const fileContents = await fs.readFile(filePath, "utf8")
			return JSON.parse(fileContents)
		}

		return undefined
	}

	// OpenRouter

	async handleOpenRouterCallback(code: string) {
		let { apiConfiguration, currentApiConfigName } = await this.getState()

		let apiKey: string
		try {
			const baseUrl = apiConfiguration.openRouterBaseUrl || "https://openrouter.ai/api/v1"
			// Extract the base domain for the auth endpoint
			const baseUrlDomain = baseUrl.match(/^(https?:\/\/[^\/]+)/)?.[1] || "https://openrouter.ai"
			const response = await axios.post(`${baseUrlDomain}/api/v1/auth/keys`, { code })
			if (response.data && response.data.key) {
				apiKey = response.data.key
			} else {
				throw new Error("Invalid response from OpenRouter API")
			}
		} catch (error) {
			this.outputChannel.appendLine(
				`Error exchanging code for API key: ${JSON.stringify(error, Object.getOwnPropertyNames(error), 2)}`,
			)
			throw error
		}

		const newConfiguration: ApiConfiguration = {
			...apiConfiguration,
			apiProvider: "openrouter",
			openRouterApiKey: apiKey,
			openRouterModelId: apiConfiguration?.openRouterModelId || openRouterDefaultModelId,
			openRouterModelInfo: apiConfiguration?.openRouterModelInfo || openRouterDefaultModelInfo,
		}

		await this.upsertApiConfiguration(currentApiConfigName, newConfiguration)
	}

	// Glama

	async handleGlamaCallback(code: string) {
		let apiKey: string
		try {
			const response = await axios.post("https://glama.ai/api/gateway/v1/auth/exchange-code", { code })
			if (response.data && response.data.apiKey) {
				apiKey = response.data.apiKey
			} else {
				throw new Error("Invalid response from Glama API")
			}
		} catch (error) {
			this.outputChannel.appendLine(
				`Error exchanging code for API key: ${JSON.stringify(error, Object.getOwnPropertyNames(error), 2)}`,
			)
			throw error
		}

		const { apiConfiguration, currentApiConfigName } = await this.getState()

		const newConfiguration: ApiConfiguration = {
			...apiConfiguration,
			apiProvider: "glama",
			glamaApiKey: apiKey,
			glamaModelId: apiConfiguration?.glamaModelId || glamaDefaultModelId,
			glamaModelInfo: apiConfiguration?.glamaModelInfo || glamaDefaultModelInfo,
		}

		await this.upsertApiConfiguration(currentApiConfigName, newConfiguration)
	}

	// Requesty

	async handleRequestyCallback(code: string) {
		let { apiConfiguration, currentApiConfigName } = await this.getState()

		const newConfiguration: ApiConfiguration = {
			...apiConfiguration,
			apiProvider: "requesty",
			requestyApiKey: code,
			requestyModelId: apiConfiguration?.requestyModelId || requestyDefaultModelId,
			requestyModelInfo: apiConfiguration?.requestyModelInfo || requestyDefaultModelInfo,
		}

		await this.upsertApiConfiguration(currentApiConfigName, newConfiguration)
	}

	// Save configuration

	async upsertApiConfiguration(configName: string, apiConfiguration: ApiConfiguration) {
		try {
			await this.configManager.saveConfig(configName, apiConfiguration)
			const listApiConfig = await this.configManager.listConfig()

			await Promise.all([
				this.updateGlobalState("listApiConfigMeta", listApiConfig),
				this.updateApiConfiguration(apiConfiguration),
				this.updateGlobalState("currentApiConfigName", configName),
			])

			await this.postStateToWebview()
		} catch (error) {
			this.outputChannel.appendLine(
				`Error create new api configuration: ${JSON.stringify(error, Object.getOwnPropertyNames(error), 2)}`,
			)
			vscode.window.showErrorMessage(t("common:errors.create_api_config"))
		}
	}

	async handleKiloCodeCallback(token: string) {
		const kilocode: ApiProvider = "kilocode"

		await this.contextProxy.setValues({
			apiProvider: kilocode,
			kilocodeToken: token,
		})

		await this.postStateToWebview()

		vscode.window.showInformationMessage("Kilo Code successfully configured!")

		if (this.getCurrentCline()) {
			this.getCurrentCline()!.api = buildApiHandler({
				apiProvider: kilocode,
				kilocodeToken: token,
			})
		}
	}

	// Task history

	async getTaskWithId(id: string): Promise<{
		historyItem: HistoryItem
		taskDirPath: string
		apiConversationHistoryFilePath: string
		uiMessagesFilePath: string
		apiConversationHistory: Anthropic.MessageParam[]
	}> {
		const history = ((await this.getGlobalState("taskHistory")) as HistoryItem[] | undefined) || []
		const historyItem = history.find((item) => item.id === id)
		if (historyItem) {
			const taskDirPath = path.join(this.contextProxy.globalStorageUri.fsPath, "tasks", id)
			const apiConversationHistoryFilePath = path.join(taskDirPath, GlobalFileNames.apiConversationHistory)
			const uiMessagesFilePath = path.join(taskDirPath, GlobalFileNames.uiMessages)
			const fileExists = await fileExistsAtPath(apiConversationHistoryFilePath)
			if (fileExists) {
				const apiConversationHistory = JSON.parse(await fs.readFile(apiConversationHistoryFilePath, "utf8"))
				return {
					historyItem,
					taskDirPath,
					apiConversationHistoryFilePath,
					uiMessagesFilePath,
					apiConversationHistory,
				}
			}
		}
		// if we tried to get a task that doesn't exist, remove it from state
		// FIXME: this seems to happen sometimes when the json file doesnt save to disk for some reason
		await this.deleteTaskFromState(id)
		throw new Error("Task not found")
	}

	async showTaskWithId(id: string) {
		if (id !== this.getCurrentCline()?.taskId) {
			// Non-current task.
			const { historyItem } = await this.getTaskWithId(id)
			await this.initClineWithHistoryItem(historyItem) // Clears existing task.
		}

		await this.postMessageToWebview({ type: "action", action: "chatButtonClicked" })
	}

	async exportTaskWithId(id: string) {
		const { historyItem, apiConversationHistory } = await this.getTaskWithId(id)
		await downloadTask(historyItem.ts, apiConversationHistory)
	}

	// this function deletes a task from task hidtory, and deletes it's checkpoints and delete the task folder
	async deleteTaskWithId(id: string) {
		try {
			// get the task directory full path
			const { taskDirPath } = await this.getTaskWithId(id)

			// remove task from stack if it's the current task
			if (id === this.getCurrentCline()?.taskId) {
				// if we found the taskid to delete - call finish to abort this task and allow a new task to be started,
				// if we are deleting a subtask and parent task is still waiting for subtask to finish - it allows the parent to resume (this case should neve exist)
				await this.finishSubTask(t("common:tasks.deleted"))
			}

			// delete task from the task history state
			await this.deleteTaskFromState(id)

			// Delete associated shadow repository or branch.
			// TODO: Store `workspaceDir` in the `HistoryItem` object.
			const globalStorageDir = this.contextProxy.globalStorageUri.fsPath
			const workspaceDir = this.cwd

			try {
				await ShadowCheckpointService.deleteTask({ taskId: id, globalStorageDir, workspaceDir })
			} catch (error) {
				console.error(
					`[deleteTaskWithId${id}] failed to delete associated shadow repository or branch: ${error instanceof Error ? error.message : String(error)}`,
				)
			}

			// delete the entire task directory including checkpoints and all content
			try {
				await fs.rm(taskDirPath, { recursive: true, force: true })
				console.log(`[deleteTaskWithId${id}] removed task directory`)
			} catch (error) {
				console.error(
					`[deleteTaskWithId${id}] failed to remove task directory: ${error instanceof Error ? error.message : String(error)}`,
				)
			}
		} catch (error) {
			// If task is not found, just remove it from state
			if (error instanceof Error && error.message === "Task not found") {
				await this.deleteTaskFromState(id)
				return
			}
			throw error
		}
	}

	async deleteTaskFromState(id: string) {
		// Remove the task from history
		const taskHistory = ((await this.getGlobalState("taskHistory")) as HistoryItem[]) || []
		const updatedTaskHistory = taskHistory.filter((task) => task.id !== id)
		await this.updateGlobalState("taskHistory", updatedTaskHistory)

		// Notify the webview that the task has been deleted
		await this.postStateToWebview()
	}

	async postStateToWebview() {
		const state = await this.getStateToPostToWebview()
		this.postMessageToWebview({ type: "state", state })
	}

	async getStateToPostToWebview() {
		const {
			apiConfiguration,
			lastShownAnnouncementId,
			customInstructions,
			alwaysAllowReadOnly,
			alwaysAllowWrite,
			alwaysAllowExecute,
			alwaysAllowBrowser,
			alwaysAllowMcp,
			alwaysAllowModeSwitch,
			alwaysAllowSubtasks,
			soundEnabled,
			ttsEnabled,
			ttsSpeed,
			diffEnabled,
			enableCheckpoints,
			checkpointStorage,
			taskHistory,
			soundVolume,
			browserViewportSize,
			screenshotQuality,
			remoteBrowserHost,
			remoteBrowserEnabled,
			writeDelayMs,
			terminalOutputLineLimit,
			terminalShellIntegrationTimeout,
			fuzzyMatchThreshold,
			mcpEnabled,
			enableMcpServerCreation,
			alwaysApproveResubmit,
			requestDelaySeconds,
			rateLimitSeconds,
			currentApiConfigName,
			listApiConfigMeta,
			mode,
			customModePrompts,
			customSupportPrompts,
			enhancementApiConfigId,
			autoApprovalEnabled,
			experiments,
			maxOpenTabsContext,
			maxWorkspaceFiles,
			browserToolEnabled,
			showRooIgnoredFiles,
			language,
			maxReadFileLine,
		} = await this.getState()

		const machineId = vscode.env.machineId
		const allowedCommands = vscode.workspace.getConfiguration("kilo-code").get<string[]>("allowedCommands") || []
		const cwd = this.cwd

		return {
			version: this.context.extension?.packageJSON?.version ?? "",
			apiConfiguration,
			customInstructions,
			alwaysAllowReadOnly: alwaysAllowReadOnly ?? true,
			alwaysAllowWrite: alwaysAllowWrite ?? true,
			alwaysAllowExecute: alwaysAllowExecute ?? false,
			alwaysAllowBrowser: alwaysAllowBrowser ?? false,
			alwaysAllowMcp: alwaysAllowMcp ?? false,
			alwaysAllowModeSwitch: alwaysAllowModeSwitch ?? false,
			alwaysAllowSubtasks: alwaysAllowSubtasks ?? false,
			uriScheme: vscode.env.uriScheme,
			currentTaskItem: this.getCurrentCline()?.taskId
				? (taskHistory || []).find((item: HistoryItem) => item.id === this.getCurrentCline()?.taskId)
				: undefined,
			clineMessages: this.getCurrentCline()?.clineMessages || [],
			taskHistory: (taskHistory || [])
				.filter((item: HistoryItem) => item.ts && item.task)
				.sort((a: HistoryItem, b: HistoryItem) => b.ts - a.ts),
			soundEnabled: soundEnabled ?? false,
			ttsEnabled: ttsEnabled ?? false,
			ttsSpeed: ttsSpeed ?? 1.0,
			diffEnabled: diffEnabled ?? true,
			enableCheckpoints: enableCheckpoints ?? true,
			checkpointStorage: checkpointStorage ?? "task",
			shouldShowAnnouncement: false,
			allowedCommands,
			soundVolume: soundVolume ?? 0.5,
			browserViewportSize: browserViewportSize ?? "900x600",
			screenshotQuality: screenshotQuality ?? 75,
			remoteBrowserHost,
			remoteBrowserEnabled: remoteBrowserEnabled ?? false,
			writeDelayMs: writeDelayMs ?? 1000,
			terminalOutputLineLimit: terminalOutputLineLimit ?? 500,
			terminalShellIntegrationTimeout: terminalShellIntegrationTimeout ?? TERMINAL_SHELL_INTEGRATION_TIMEOUT,
			fuzzyMatchThreshold: fuzzyMatchThreshold ?? 1.0,
			mcpEnabled: mcpEnabled ?? true,
			enableMcpServerCreation: enableMcpServerCreation ?? true,
			alwaysApproveResubmit: alwaysApproveResubmit ?? false,
			requestDelaySeconds: requestDelaySeconds ?? 10,
			rateLimitSeconds: rateLimitSeconds ?? 0,
			currentApiConfigName: currentApiConfigName ?? "default",
			listApiConfigMeta: listApiConfigMeta ?? [],
			mode: mode ?? defaultModeSlug,
			customModePrompts: customModePrompts ?? {},
			customSupportPrompts: customSupportPrompts ?? {},
			enhancementApiConfigId,
			autoApprovalEnabled: autoApprovalEnabled ?? true,
			customModes: await this.customModesManager.getCustomModes(),
			experiments: experiments ?? experimentDefault,
			mcpServers: this.mcpHub?.getAllServers() ?? [],
			maxOpenTabsContext: maxOpenTabsContext ?? 20,
			maxWorkspaceFiles: maxWorkspaceFiles ?? 200,
			cwd,
			browserToolEnabled: browserToolEnabled ?? true,
			machineId,
			showRooIgnoredFiles: showRooIgnoredFiles ?? true,
			language,
			renderContext: this.renderContext,
			maxReadFileLine: maxReadFileLine ?? 500,
		}
	}

	// Caching mechanism to keep track of webview messages + API conversation history per provider instance

	/*
	Now that we use retainContextWhenHidden, we don't have to store a cache of cline messages in the user's state, but we could to reduce memory footprint in long conversations.

	- We have to be careful of what state is shared between ClineProvider instances since there could be multiple instances of the extension running at once. For example when we cached cline messages using the same key, two instances of the extension could end up using the same key and overwriting each other's messages.
	- Some state does need to be shared between the instances, i.e. the API key--however there doesn't seem to be a good way to notfy the other instances that the API key has changed.

	We need to use a unique identifier for each ClineProvider instance's message cache since we could be running several instances of the extension outside of just the sidebar i.e. in editor panels.

	// conversation history to send in API requests

	/*
	It seems that some API messages do not comply with vscode state requirements. Either the Anthropic library is manipulating these values somehow in the backend in a way thats creating cyclic references, or the API returns a function or a Symbol as part of the message content.
	VSCode docs about state: "The value must be JSON-stringifyable ... value — A value. MUST not contain cyclic references."
	For now we'll store the conversation history in memory, and if we need to store in state directly we'd need to do a manual conversion to ensure proper json stringification.
	*/

	// getApiConversationHistory(): Anthropic.MessageParam[] {
	// 	// const history = (await this.getGlobalState(
	// 	// 	this.getApiConversationHistoryStateKey()
	// 	// )) as Anthropic.MessageParam[]
	// 	// return history || []
	// 	return this.apiConversationHistory
	// }

	// setApiConversationHistory(history: Anthropic.MessageParam[] | undefined) {
	// 	// await this.updateGlobalState(this.getApiConversationHistoryStateKey(), history)
	// 	this.apiConversationHistory = history || []
	// }

	// addMessageToApiConversationHistory(message: Anthropic.MessageParam): Anthropic.MessageParam[] {
	// 	// const history = await this.getApiConversationHistory()
	// 	// history.push(message)
	// 	// await this.setApiConversationHistory(history)
	// 	// return history
	// 	this.apiConversationHistory.push(message)
	// 	return this.apiConversationHistory
	// }

	/*
	Storage
	https://dev.to/kompotkot/how-to-use-secretstorage-in-your-vscode-extensions-2hco
	https://www.eliostruyf.com/devhack-code-extension-storage-options/
	*/

	async getState() {
		// Create an object to store all fetched values
		const stateValues: Record<GlobalStateKey | SecretKey, any> = {} as Record<GlobalStateKey | SecretKey, any>
		const secretValues: Record<SecretKey, any> = {} as Record<SecretKey, any>

		// Create promise arrays for global state and secrets
		const statePromises = GLOBAL_STATE_KEYS.map((key) => this.getGlobalState(key))
		const secretPromises = SECRET_KEYS.map((key) => this.getSecret(key))

		// Add promise for custom modes which is handled separately
		const customModesPromise = this.customModesManager.getCustomModes()

		let idx = 0
		const valuePromises = await Promise.all([...statePromises, ...secretPromises, customModesPromise])

		// Populate stateValues and secretValues
		GLOBAL_STATE_KEYS.forEach((key, _) => {
			stateValues[key] = valuePromises[idx]
			idx = idx + 1
		})

		SECRET_KEYS.forEach((key) => {
			secretValues[key] = valuePromises[idx]
			idx = idx + 1
		})

		let customModes = valuePromises[idx] as ModeConfig[] | undefined

		// Determine apiProvider with the same logic as before
<<<<<<< HEAD
		let apiProvider: ApiProvider = stateValues.apiProvider
=======
		let apiProvider: ApiProvider
		if (stateValues.apiProvider) {
			apiProvider = stateValues.apiProvider
		} else {
			apiProvider = "anthropic"
		}
>>>>>>> d07af736

		// Build the apiConfiguration object combining state values and secrets
		// Using the dynamic approach with API_CONFIG_KEYS
		const apiConfiguration: ApiConfiguration = {
			// Dynamically add all API-related keys from stateValues
			...(Object.fromEntries(API_CONFIG_KEYS.map((key) => [key, stateValues[key]])) as ApiConfiguration),
			// Add all secrets
			...secretValues,
		}

		// Ensure apiProvider is set properly if not already in state
		if (!apiConfiguration.apiProvider) {
			apiConfiguration.apiProvider = apiProvider
		}

		// Return the same structure as before
		return {
			apiConfiguration,
			lastShownAnnouncementId: stateValues.lastShownAnnouncementId,
			customInstructions: stateValues.customInstructions,
			alwaysAllowReadOnly: stateValues.alwaysAllowReadOnly ?? true,
			alwaysAllowWrite: stateValues.alwaysAllowWrite ?? true,
			alwaysAllowExecute: stateValues.alwaysAllowExecute ?? true,
			alwaysAllowBrowser: stateValues.alwaysAllowBrowser ?? true,
			alwaysAllowMcp: stateValues.alwaysAllowMcp ?? true,
			alwaysAllowModeSwitch: stateValues.alwaysAllowModeSwitch ?? true,
			alwaysAllowSubtasks: stateValues.alwaysAllowSubtasks ?? true,
			taskHistory: stateValues.taskHistory,
			allowedCommands: stateValues.allowedCommands,
			soundEnabled: stateValues.soundEnabled ?? false,
			ttsEnabled: stateValues.ttsEnabled ?? false,
			ttsSpeed: stateValues.ttsSpeed ?? 1.0,
			diffEnabled: stateValues.diffEnabled ?? true,
			enableCheckpoints: stateValues.enableCheckpoints ?? true,
			checkpointStorage: stateValues.checkpointStorage ?? "task",
			soundVolume: stateValues.soundVolume,
			browserViewportSize: stateValues.browserViewportSize ?? "900x600",
			screenshotQuality: stateValues.screenshotQuality ?? 75,
			remoteBrowserHost: stateValues.remoteBrowserHost,
			remoteBrowserEnabled: stateValues.remoteBrowserEnabled ?? true,
			fuzzyMatchThreshold: stateValues.fuzzyMatchThreshold ?? 1.0,
			writeDelayMs: stateValues.writeDelayMs ?? 1000,
			terminalOutputLineLimit: stateValues.terminalOutputLineLimit ?? 500,
			terminalShellIntegrationTimeout:
				stateValues.terminalShellIntegrationTimeout ?? TERMINAL_SHELL_INTEGRATION_TIMEOUT,
			mode: stateValues.mode ?? defaultModeSlug,
			language: stateValues.language ?? formatLanguage(vscode.env.language),
			mcpEnabled: stateValues.mcpEnabled ?? true,
			enableMcpServerCreation: stateValues.enableMcpServerCreation ?? true,
			alwaysApproveResubmit: stateValues.alwaysApproveResubmit ?? false,
			requestDelaySeconds: Math.max(5, stateValues.requestDelaySeconds ?? 10),
			rateLimitSeconds: stateValues.rateLimitSeconds ?? 0,
			currentApiConfigName: stateValues.currentApiConfigName ?? "default",
			listApiConfigMeta: stateValues.listApiConfigMeta ?? [],
			modeApiConfigs: stateValues.modeApiConfigs ?? ({} as Record<Mode, string>),
			customModePrompts: stateValues.customModePrompts ?? {},
			customSupportPrompts: stateValues.customSupportPrompts ?? {},
			enhancementApiConfigId: stateValues.enhancementApiConfigId,
			experiments: stateValues.experiments ?? experimentDefault,
			autoApprovalEnabled: stateValues.autoApprovalEnabled ?? true,
			customModes,
			maxOpenTabsContext: stateValues.maxOpenTabsContext ?? 20,
			maxWorkspaceFiles: stateValues.maxWorkspaceFiles ?? 200,
			openRouterUseMiddleOutTransform: stateValues.openRouterUseMiddleOutTransform ?? true,
			browserToolEnabled: stateValues.browserToolEnabled ?? true,
			showRooIgnoredFiles: stateValues.showRooIgnoredFiles ?? true,
			maxReadFileLine: stateValues.maxReadFileLine ?? 500,
		}
	}

	async updateTaskHistory(item: HistoryItem): Promise<HistoryItem[]> {
		const history = ((await this.getGlobalState("taskHistory")) as HistoryItem[] | undefined) || []
		const existingItemIndex = history.findIndex((h) => h.id === item.id)

		if (existingItemIndex !== -1) {
			history[existingItemIndex] = item
		} else {
			history.push(item)
		}
		await this.updateGlobalState("taskHistory", history)
		return history
	}

	// global

	public async updateGlobalState(key: GlobalStateKey, value: any) {
		await this.contextProxy.updateGlobalState(key, value)
	}

	public async getGlobalState(key: GlobalStateKey) {
		return await this.contextProxy.getGlobalState(key)
	}

	// secrets

	public async storeSecret(key: SecretKey, value?: string) {
		await this.contextProxy.storeSecret(key, value)
	}

	private async getSecret(key: SecretKey) {
		return await this.contextProxy.getSecret(key)
	}

	// global + secret

	public async setValues(values: Partial<ConfigurationValues>) {
		await this.contextProxy.setValues(values)
	}

	// dev

	async resetState() {
		const answer = await vscode.window.showInformationMessage(
			t("common:confirmation.reset_state"),
			{ modal: true },
			t("common:answers.yes"),
		)

		if (answer !== t("common:answers.yes")) {
			return
		}

		await this.contextProxy.resetAllState()
		await this.configManager.resetAllConfigs()
		await this.customModesManager.resetCustomModes()
		await this.removeClineFromStack()
		await this.postStateToWebview()
		await this.postMessageToWebview({ type: "action", action: "chatButtonClicked" })
	}

	// logging

	public log(message: string) {
		this.outputChannel.appendLine(message)
		console.log(message)
	}

	// integration tests

	get viewLaunched() {
		return this.isViewLaunched
	}

	get messages() {
		return this.getCurrentCline()?.clineMessages || []
	}

	// Add public getter
	public getMcpHub(): McpHub | undefined {
		return this.mcpHub
	}
}<|MERGE_RESOLUTION|>--- conflicted
+++ resolved
@@ -632,14 +632,10 @@
 					<meta http-equiv="Content-Security-Policy" content="${csp.join("; ")}">
 					<link rel="stylesheet" type="text/css" href="${stylesUri}">
 					<link href="${codiconsUri}" rel="stylesheet" />
-<<<<<<< HEAD
-					<title>Kilo Code</title>
-=======
 					<script nonce="${nonce}">
 						window.IMAGES_BASE_URI = "${imagesUri}"
 					</script>
-					<title>Roo Code</title>
->>>>>>> d07af736
+					<title>Kilo Code</title>
 				</head>
 				<body>
 					<div id="root"></div>
@@ -721,14 +717,10 @@
             <meta http-equiv="Content-Security-Policy" content="default-src 'none'; font-src ${webview.cspSource}; style-src ${webview.cspSource} 'unsafe-inline'; img-src ${webview.cspSource} data:; script-src 'nonce-${nonce}' https://us-assets.i.posthog.com; connect-src https://openrouter.ai https://us.i.posthog.com https://us-assets.i.posthog.com;">
             <link rel="stylesheet" type="text/css" href="${stylesUri}">
 			<link href="${codiconsUri}" rel="stylesheet" />
-<<<<<<< HEAD
-            <title>Kilo Code</title>
-=======
 			<script nonce="${nonce}">
 				window.IMAGES_BASE_URI = "${imagesUri}"
 			</script>
-            <title>Roo Code</title>
->>>>>>> d07af736
+            <title>Kilo Code</title>
           </head>
           <body>
             <noscript>You need to enable JavaScript to run this app.</noscript>
@@ -2659,16 +2651,12 @@
 		let customModes = valuePromises[idx] as ModeConfig[] | undefined
 
 		// Determine apiProvider with the same logic as before
-<<<<<<< HEAD
-		let apiProvider: ApiProvider = stateValues.apiProvider
-=======
 		let apiProvider: ApiProvider
 		if (stateValues.apiProvider) {
 			apiProvider = stateValues.apiProvider
 		} else {
-			apiProvider = "anthropic"
-		}
->>>>>>> d07af736
+			apiProvider = "kilocode"
+		}
 
 		// Build the apiConfiguration object combining state values and secrets
 		// Using the dynamic approach with API_CONFIG_KEYS
