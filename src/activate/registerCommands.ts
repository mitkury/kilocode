import * as vscode from "vscode"
import delay from "delay"

import { ClineProvider } from "../core/webview/ClineProvider"

/**
 * Helper to get the visible ClineProvider instance or log if not found.
 */
export function getVisibleProviderOrLog(outputChannel: vscode.OutputChannel): ClineProvider | undefined {
	const visibleProvider = ClineProvider.getVisibleInstance()
	if (!visibleProvider) {
		outputChannel.appendLine("Cannot find any visible Kilo Code instances.")
		return undefined
	}
	return visibleProvider
}

import { registerHumanRelayCallback, unregisterHumanRelayCallback, handleHumanRelayResponse } from "./humanRelay"
import { handleNewTask } from "./handleTask"

// Store panel references in both modes
let sidebarPanel: vscode.WebviewView | undefined = undefined
let tabPanel: vscode.WebviewPanel | undefined = undefined

/**
 * Get the currently active panel
 * @returns WebviewPanel或WebviewView
 */
export function getPanel(): vscode.WebviewPanel | vscode.WebviewView | undefined {
	return tabPanel || sidebarPanel
}

/**
 * Set panel references
 */
export function setPanel(
	newPanel: vscode.WebviewPanel | vscode.WebviewView | undefined,
	type: "sidebar" | "tab",
): void {
	if (type === "sidebar") {
		sidebarPanel = newPanel as vscode.WebviewView
		tabPanel = undefined
	} else {
		tabPanel = newPanel as vscode.WebviewPanel
		sidebarPanel = undefined
	}
}

export type RegisterCommandOptions = {
	context: vscode.ExtensionContext
	outputChannel: vscode.OutputChannel
	provider: ClineProvider
}

export const registerCommands = (options: RegisterCommandOptions) => {
	const { context, outputChannel } = options

	for (const [command, callback] of Object.entries(getCommandsMap(options))) {
		context.subscriptions.push(vscode.commands.registerCommand(command, callback))
	}
}

const getCommandsMap = ({ context, outputChannel, provider }: RegisterCommandOptions) => {
	return {
		"kilo-code.activationCompleted": () => {},
		"kilo-code.plusButtonClicked": async () => {
			const visibleProvider = getVisibleProviderOrLog(outputChannel)
			if (!visibleProvider) return
			await visibleProvider.removeClineFromStack()
			await visibleProvider.postStateToWebview()
			await visibleProvider.postMessageToWebview({ type: "action", action: "chatButtonClicked" })
		},
		"kilo-code.mcpButtonClicked": () => {
			const visibleProvider = getVisibleProviderOrLog(outputChannel)
			if (!visibleProvider) return
			visibleProvider.postMessageToWebview({ type: "action", action: "mcpButtonClicked" })
		},
		"kilo-code.promptsButtonClicked": () => {
			const visibleProvider = getVisibleProviderOrLog(outputChannel)
			if (!visibleProvider) return
			visibleProvider.postMessageToWebview({ type: "action", action: "promptsButtonClicked" })
		},
		"kilo-code.popoutButtonClicked": () => openClineInNewTab({ context, outputChannel }),
		"kilo-code.openInNewTab": () => openClineInNewTab({ context, outputChannel }),
		"kilo-code.settingsButtonClicked": () => {
			const visibleProvider = getVisibleProviderOrLog(outputChannel)
			if (!visibleProvider) return
			visibleProvider.postMessageToWebview({ type: "action", action: "settingsButtonClicked" })
		},
		"kilo-code.historyButtonClicked": () => {
			const visibleProvider = getVisibleProviderOrLog(outputChannel)
			if (!visibleProvider) return
			visibleProvider.postMessageToWebview({ type: "action", action: "historyButtonClicked" })
		},
		"kilo-code.helpButtonClicked": () => {
			vscode.env.openExternal(vscode.Uri.parse("https://kilocode.ai"))
		},
		"kilo-code.showHumanRelayDialog": (params: { requestId: string; promptText: string }) => {
			const panel = getPanel()

			if (panel) {
				panel?.webview.postMessage({
					type: "showHumanRelayDialog",
					requestId: params.requestId,
					promptText: params.promptText,
				})
			}
		},
		"kilo-code.registerHumanRelayCallback": registerHumanRelayCallback,
		"kilo-code.unregisterHumanRelayCallback": unregisterHumanRelayCallback,
		"kilo-code.handleHumanRelayResponse": handleHumanRelayResponse,
		"kilo-code.newTask": handleNewTask,
		"kilo-code.setCustomStoragePath": async () => {
			const { promptForCustomStoragePath } = await import("../shared/storagePathManager")
			await promptForCustomStoragePath()
		},
		// kilocode_change begin
		"kilo-code.focusChatInput": async () => {
			let visibleProvider = getVisibleProviderOrLog(outputChannel)

			if (!visibleProvider) {
				await vscode.commands.executeCommand("kilo-code.SidebarProvider.focus")
				await delay(100)

				visibleProvider = getVisibleProviderOrLog(outputChannel)

				// If still no visible provider, try opening in a new tab
				if (!visibleProvider) {
					const tabProvider = await openClineInNewTab({ context, outputChannel })
					await delay(100)
					visibleProvider = tabProvider
				}
			}

			visibleProvider?.postMessageToWebview({ type: "action", action: "focusChatInput" })
		},
<<<<<<< HEAD
		// kilocode_change end
=======
		"roo.acceptInput": () => {
			const visibleProvider = getVisibleProviderOrLog(outputChannel)
			if (!visibleProvider) return
			visibleProvider.postMessageToWebview({ type: "acceptInput" })
		},
>>>>>>> ae2f98a6
	}
}

export const openClineInNewTab = async ({ context, outputChannel }: Omit<RegisterCommandOptions, "provider">) => {
	// (This example uses webviewProvider activation event which is necessary to
	// deserialize cached webview, but since we use retainContextWhenHidden, we
	// don't need to use that event).
	// https://github.com/microsoft/vscode-extension-samples/blob/main/webview-sample/src/extension.ts
	const tabProvider = new ClineProvider(context, outputChannel, "editor")
	const lastCol = Math.max(...vscode.window.visibleTextEditors.map((editor) => editor.viewColumn || 0))

	// Check if there are any visible text editors, otherwise open a new group
	// to the right.
	const hasVisibleEditors = vscode.window.visibleTextEditors.length > 0

	if (!hasVisibleEditors) {
		await vscode.commands.executeCommand("workbench.action.newGroupRight")
	}

	const targetCol = hasVisibleEditors ? Math.max(lastCol + 1, 1) : vscode.ViewColumn.Two

	const newPanel = vscode.window.createWebviewPanel(ClineProvider.tabPanelId, "Kilo Code", targetCol, {
		enableScripts: true,
		retainContextWhenHidden: true,
		localResourceRoots: [context.extensionUri],
	})

	// Save as tab type panel.
	setPanel(newPanel, "tab")

	// TODO: Use better svg icon with light and dark variants (see
	// https://stackoverflow.com/questions/58365687/vscode-extension-iconpath).
	newPanel.iconPath = {
		light: vscode.Uri.joinPath(context.extensionUri, "assets", "icons", "kilo.png"),
		dark: vscode.Uri.joinPath(context.extensionUri, "assets", "icons", "kilo.png"),
	}

	await tabProvider.resolveWebviewView(newPanel)

	// Handle panel closing events.
	newPanel.onDidDispose(() => {
		setPanel(undefined, "tab")
	})

	// Lock the editor group so clicking on files doesn't open them over the panel.
	await delay(100)
	await vscode.commands.executeCommand("workbench.action.lockEditorGroup")

	return tabProvider
}<|MERGE_RESOLUTION|>--- conflicted
+++ resolved
@@ -134,15 +134,12 @@
 
 			visibleProvider?.postMessageToWebview({ type: "action", action: "focusChatInput" })
 		},
-<<<<<<< HEAD
 		// kilocode_change end
-=======
-		"roo.acceptInput": () => {
+		"kilo-code.acceptInput": () => {
 			const visibleProvider = getVisibleProviderOrLog(outputChannel)
 			if (!visibleProvider) return
 			visibleProvider.postMessageToWebview({ type: "acceptInput" })
 		},
->>>>>>> ae2f98a6
 	}
 }
 
