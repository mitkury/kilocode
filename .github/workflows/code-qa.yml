--- conflicted
+++ resolved
@@ -13,83 +13,6 @@
     PNPM_VERSION: 10.8.1
 
 jobs:
-<<<<<<< HEAD
-<<<<<<< HEAD
-  compile:
-    runs-on: ubuntu-latest
-    steps:
-      - name: Checkout code
-        uses: actions/checkout@v4
-      - name: Install pnpm
-        uses: pnpm/action-setup@v4
-        with:
-          version: ${{ env.PNPM_VERSION }}
-      - name: Setup Node.js
-        uses: actions/setup-node@v4
-        with:
-          node-version: ${{ env.NODE_VERSION }}
-          cache: 'pnpm'
-      - name: Install dependencies
-        run: pnpm install
-      - name: Build
-        run: pnpm build
-      - name: Check types
-        run: pnpm check-types
-      - name: Lint
-        run: pnpm lint
-
-=======
->>>>>>> upstream-at-v3.18.5
-  check-translations:
-    runs-on: ubuntu-latest
-    steps:
-      - name: Checkout code
-        uses: actions/checkout@v4
-      - name: Install pnpm
-        uses: pnpm/action-setup@v4
-        with:
-          version: ${{ env.PNPM_VERSION }}
-      - name: Setup Node.js
-        uses: actions/setup-node@v4
-        with:
-          node-version: '18'
-          cache: 'pnpm'
-      - name: Install dependencies
-        run: pnpm install
-      - name: Verify all translations are complete
-        run: node scripts/find-missing-translations.js
-
-<<<<<<< HEAD
-  test-extension:
-    runs-on: ${{ matrix.os }}
-    strategy:
-      matrix:
-        os: [ubuntu-latest, windows-latest]
-=======
-  knip:
-    runs-on: ubuntu-latest
->>>>>>> upstream-at-v3.18.5
-    steps:
-      - name: Checkout code
-        uses: actions/checkout@v4
-      - name: Install pnpm
-        uses: pnpm/action-setup@v4
-        with:
-          version: ${{ env.PNPM_VERSION }}
-      - name: Setup Node.js
-        uses: actions/setup-node@v4
-        with:
-          node-version: ${{ env.NODE_VERSION }}
-          cache: 'pnpm'
-      - name: Install dependencies
-        run: pnpm install
-<<<<<<< HEAD
-      - name: Build (to build and copy WASM files)
-        run: pnpm build
-      - name: Run unit tests
-        working-directory: src
-        run: pnpm test
-=======
     compile:
         runs-on: ubuntu-latest
         steps:
@@ -156,7 +79,6 @@
             - name: Run unit tests
               working-directory: src
               run: pnpm test
->>>>>>> e8a67593
 
     test-webview:
         runs-on: ${{ matrix.os }}
@@ -181,64 +103,12 @@
               working-directory: webview-ui
               run: pnpm test
 
-<<<<<<< HEAD
-  unit-test:
-    needs: [test-extension, test-webview]
-=======
-      - name: Run knip checks
-        run: pnpm knip
-
-  compile:
->>>>>>> upstream-at-v3.18.5
-    runs-on: ubuntu-latest
-    steps:
-      - name: Checkout code
-        uses: actions/checkout@v4
-      - name: Install pnpm
-        uses: pnpm/action-setup@v4
-        with:
-          version: ${{ env.PNPM_VERSION }}
-      - name: Setup Node.js
-        uses: actions/setup-node@v4
-        with:
-          node-version: ${{ env.NODE_VERSION }}
-          cache: 'pnpm'
-      - name: Install dependencies
-        run: pnpm install
-      - name: Lint
-        run: pnpm lint
-      - name: Check types
-        run: pnpm check-types
-
-  platform-unit-test:
-    runs-on: ${{ matrix.os }}
-    strategy:
-      matrix:
-        os: [ubuntu-latest, windows-latest]
-    steps:
-      - name: Checkout code
-        uses: actions/checkout@v4
-      - name: Install pnpm
-        uses: pnpm/action-setup@v4
-        with:
-          version: ${{ env.PNPM_VERSION }}
-      - name: Setup Node.js
-        uses: actions/setup-node@v4
-        with:
-          node-version: ${{ env.NODE_VERSION }}
-          cache: 'pnpm'
-      - name: Install dependencies
-        run: pnpm install
-      - name: Run unit tests
-        run: pnpm test
-=======
     unit-test:
         needs: [test-extension, test-webview]
         runs-on: ubuntu-latest
         steps:
             - name: NO-OP
               run: echo "All unit tests passed."
->>>>>>> e8a67593
 
     # check-openrouter-api-key:
     #   runs-on: ubuntu-latest
@@ -255,44 +125,6 @@
     #           echo "defined=false" >> $GITHUB_OUTPUT;
     #         fi
 
-<<<<<<< HEAD
-  integration-test:
-    runs-on: ubuntu-latest
-    needs: [check-openrouter-api-key]
-    if: needs.check-openrouter-api-key.outputs.exists == 'true'
-    steps:
-      - name: Checkout code
-        uses: actions/checkout@v4
-      - name: Install pnpm
-        uses: pnpm/action-setup@v4
-        with:
-          version: ${{ env.PNPM_VERSION }}
-      - name: Setup Node.js
-        uses: actions/setup-node@v4
-        with:
-          node-version: ${{ env.NODE_VERSION }}
-          cache: 'pnpm'
-      - name: Install dependencies
-        run: npx pnpm install
-      - name: Create .env.local file
-        working-directory: e2e
-        run: echo "OPENROUTER_API_KEY=${{ secrets.OPENROUTER_API_KEY }}" > .env.local
-      - name: Run integration tests
-<<<<<<< HEAD
-        working-directory: e2e
-        run: xvfb-run -a pnpm ci
-=======
-        working-directory: apps/vscode-e2e
-        run: xvfb-run -a pnpm test:ci
-
-  unit-test:
-    needs: [platform-unit-test] # [platform-unit-test, integration-test]
-    runs-on: ubuntu-latest
-    steps:
-      - name: NO-OP
-        run: echo "All tests passed."
->>>>>>> upstream-at-v3.18.5
-=======
     # integration-test:
     #   runs-on: ubuntu-latest
     #   needs: [check-openrouter-api-key]
@@ -316,5 +148,4 @@
     #       run: echo "OPENROUTER_API_KEY=${{ secrets.OPENROUTER_API_KEY }}" > .env.local
     #     - name: Run integration tests
     #       working-directory: e2e
-    #       run: xvfb-run -a pnpm ci
->>>>>>> e8a67593
+    #       run: xvfb-run -a pnpm ci